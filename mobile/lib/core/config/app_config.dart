--- conflicted
+++ resolved
@@ -7,16 +7,10 @@
     defaultValue: _defaultFrontendUrl,
   );
 
-<<<<<<< HEAD
   static const String backendUrl = String.fromEnvironment(
     'BACKEND_URL',
     defaultValue: _defaultBackendUrl,
   );
 
-  static String getOAuthRedirectUrl() {
-    return frontendUrl;
-  }
-=======
   static const String callBackUrl = 'mobileapp://callback';
->>>>>>> 99a6d492
 }