--- conflicted
+++ resolved
@@ -267,7 +267,6 @@
         child: _isLoading
             ? const LoadingState()
             : _errorMessage != null
-<<<<<<< HEAD
                 ? ErrorState(
                     title: AppLocalizations.of(context)!.error_loading_automations,
                     message: _errorMessage!,
@@ -306,33 +305,6 @@
                             ],
                           ],
                         ),
-=======
-            ? ErrorState(
-                title: AppLocalizations.of(context)!.error_loading_automations,
-                message: _errorMessage!,
-                onRetry: _loadAutomations,
-                retryButtonText: AppLocalizations.of(context)!.retry,
-              )
-            : _automations.isEmpty
-            ? EmptyState(
-                title: AppLocalizations.of(context)!.no_automations_yet,
-                message: _notConnected
-                    ? AppLocalizations.of(context)!.connect_to_create
-                    : AppLocalizations.of(context)!.create_first_automation,
-                icon: Icons.auto_awesome_outlined,
-              )
-            : RefreshIndicator(
-                onRefresh: _loadAutomations,
-                child: ListView(
-                  children: [
-                    const SizedBox(height: 50),
-                    Text(
-                      AppLocalizations.of(context)!.my_areas,
-                      style: const TextStyle(
-                        fontFamily: 'Montserrat',
-                        fontWeight: FontWeight.w700,
-                        fontSize: 50,
->>>>>>> 2f170198
                       ),
                       textAlign: TextAlign.center,
                     ),
