--- conflicted
+++ resolved
@@ -82,8 +82,7 @@
       }
 
       final mappingsData = jsonDecode(mappingsResponse.body) as Map<String, dynamic>;
-      final rawMappings =
-          (mappingsData['mappings'] as List?)
+      final rawMappings = (mappingsData['mappings'] as List?)
               ?.map((m) => AutomationModel.fromJson(m as Map<String, dynamic>))
               .toList() ??
           [];
@@ -289,174 +288,4 @@
       ),
     );
   }
-<<<<<<< HEAD
-=======
-}
-
-class _StatCard extends StatelessWidget {
-  final String label;
-  final String value;
-  final IconData icon;
-  final Color color;
-
-  const _StatCard({
-    required this.label,
-    required this.value,
-    required this.icon,
-    required this.color,
-  });
-
-  @override
-  Widget build(BuildContext context) {
-    final theme = Theme.of(context);
-    return Card(
-      child: Padding(
-        padding: const EdgeInsets.all(16.0),
-        child: Column(
-          crossAxisAlignment: CrossAxisAlignment.start,
-          children: [
-            Row(
-              mainAxisAlignment: MainAxisAlignment.spaceBetween,
-              children: [
-                Text(label, style: theme.textTheme.bodySmall?.copyWith(color: Colors.black)),
-                Icon(icon, color: color, size: 20),
-              ],
-            ),
-            const SizedBox(height: 8),
-            Text(
-              value,
-              style: theme.textTheme.headlineSmall?.copyWith(fontWeight: FontWeight.bold),
-            ),
-          ],
-        ),
-      ),
-    );
-  }
-}
-
-class _QuickActionButton extends StatelessWidget {
-  final IconData icon;
-  final String title;
-  final String subtitle;
-  final VoidCallback onPressed;
-
-  const _QuickActionButton({
-    required this.icon,
-    required this.title,
-    required this.subtitle,
-    required this.onPressed,
-  });
-
-  @override
-  Widget build(BuildContext context) {
-    final theme = Theme.of(context);
-    return OutlinedButton(
-      onPressed: onPressed,
-      style: OutlinedButton.styleFrom(
-        padding: const EdgeInsets.all(16),
-        shape: RoundedRectangleBorder(borderRadius: BorderRadius.circular(8)),
-      ),
-      child: Row(
-        children: [
-          Icon(icon, size: 24),
-          const SizedBox(width: 16),
-          Expanded(
-            child: Column(
-              crossAxisAlignment: CrossAxisAlignment.start,
-              children: [
-                Text(
-                  title,
-                  style: theme.textTheme.bodyMedium?.copyWith(fontWeight: FontWeight.w600),
-                ),
-                Text(
-                  subtitle,
-                  style: theme.textTheme.bodySmall?.copyWith(color: Colors.black),
-                ),
-              ],
-            ),
-          ),
-          const Icon(Icons.chevron_right),
-        ],
-      ),
-    );
-  }
-}
-
-class _AutomationCard extends StatelessWidget {
-  final AutomationModel automation;
-
-  const _AutomationCard({required this.automation});
-
-  @override
-  Widget build(BuildContext context) {
-    final theme = Theme.of(context);
-    return Card(
-      margin: const EdgeInsets.only(bottom: 12),
-      child: Padding(
-        padding: const EdgeInsets.all(16.0),
-        child: Column(
-          crossAxisAlignment: CrossAxisAlignment.start,
-          children: [
-            Row(
-              children: [
-                Icon(
-                  automation.action.type.toLowerCase().contains('github')
-                      ? Icons.code
-                      : Icons.bolt,
-                  size: 20,
-                ),
-                const SizedBox(width: 12),
-                Expanded(
-                  child: Column(
-                    crossAxisAlignment: CrossAxisAlignment.start,
-                    children: [
-                      Text(
-                        automation.name,
-                        style: theme.textTheme.bodyMedium?.copyWith(
-                          fontWeight: FontWeight.w600,
-                        ),
-                      ),
-                      const SizedBox(height: 4),
-                      Text(
-                        automation.description,
-                        style: theme.textTheme.bodySmall?.copyWith(color: Colors.black),
-                        maxLines: 1,
-                        overflow: TextOverflow.ellipsis,
-                      ),
-                    ],
-                  ),
-                ),
-                Container(
-                  padding: const EdgeInsets.symmetric(horizontal: 8, vertical: 4),
-                  decoration: BoxDecoration(
-                    color: automation.isActive
-                        ? Colors.green.withAlpha(51)
-                        : Colors.red.withAlpha(51),
-                    borderRadius: BorderRadius.circular(4),
-                  ),
-                  child: Text(
-                    automation.isActive
-                        ? AppLocalizations.of(context)!.active
-                        : AppLocalizations.of(context)!.inactive,
-                    style: theme.textTheme.bodySmall?.copyWith(
-                      fontWeight: FontWeight.w600,
-                      color: automation.isActive ? Colors.green : Colors.red,
-                    ),
-                  ),
-                ),
-              ],
-            ),
-            const SizedBox(height: 12),
-            Text(
-              '${AppLocalizations.of(context)!.trigger_colon(automation.action.type)} ${automation.reactions.isNotEmpty ? '→ ${automation.reactions.map((r) => r.type).join(', ')}' : ''}',
-              style: theme.textTheme.bodySmall?.copyWith(color: Colors.black),
-              maxLines: 2,
-              overflow: TextOverflow.ellipsis,
-            ),
-          ],
-        ),
-      ),
-    );
-  }
->>>>>>> e2c5a984
 }