import 'dart:io';

import 'package:area/widgets/common/app_bar/custom_app_bar.dart';
import 'package:area/widgets/home/home_automation_card.dart';
import 'package:area/widgets/home/home_feature_item.dart';
import 'package:area/widgets/home/home_stat_card.dart';
import 'package:area/widgets/home/home_step_card.dart';
import 'package:flutter/material.dart';
import 'package:area/l10n/app_localizations.dart';
import 'package:area/services/secure_storage.dart';

class HomeScreen extends StatefulWidget {
  const HomeScreen({super.key});

  @override
  HomeScreenState createState() => HomeScreenState();
}

class HomeScreenState extends State<HomeScreen> with WidgetsBindingObserver {
  late Future<bool> _isAuthenticatedFuture;
  bool _isDisposed = false;

  @override
  void initState() {
    super.initState();
    if (!_isTestMode()) {
      WidgetsBinding.instance.addObserver(this);
    }
    _isAuthenticatedFuture = _checkAuthentication();
  }

  @override
  void dispose() {
    _isDisposed = true;
    if (!_isTestMode()) {
      WidgetsBinding.instance.removeObserver(this);
    }
    super.dispose();
  }

  bool _isTestMode() {
    return Platform.environment.containsKey('FLUTTER_TEST');
  }

  @override
  void didChangeAppLifecycleState(AppLifecycleState state) {
    if (_isDisposed) return;
    if (state == AppLifecycleState.resumed) {
      if (mounted) {
        setState(() {
          _isAuthenticatedFuture = _checkAuthentication();
        });
      }
    }
  }

  Future<bool> _checkAuthentication() async {
    final jwt = await getJwt();
    return jwt != null;
  }

  void _navigateToRegister() {
    Navigator.of(context).pushNamed('/register');
  }

  void _navigateToLogin() {
    Navigator.of(context).pushNamed('/login');
  }

  void _navigateToDashboard() {
    Navigator.of(context).pushNamed('/dashboard');
  }

  @override
  Widget build(BuildContext context) {
    final l10n = AppLocalizations.of(context)!;
    final theme = Theme.of(context);
    final isMobile = MediaQuery.of(context).size.width < 600;

    return Scaffold(
      appBar: CustomAppBar(title: l10n.label_home),
      body: SingleChildScrollView(
        child: Column(
          children: [
            Padding(
              padding: const EdgeInsets.symmetric(vertical: 32.0),
              child: Image.asset(
                'assets/base-logo-resized.png',
                height: 100,
                fit: BoxFit.contain,
              ),
            ),

            Padding(
              padding: const EdgeInsets.symmetric(horizontal: 16.0, vertical: 40.0),
              child: Column(
                children: [
                  Text(
                    l10n.automate_your_life,
                    textAlign: TextAlign.center,
                    style: theme.textTheme.headlineLarge?.copyWith(
                      fontWeight: FontWeight.bold,
                      fontSize: isMobile ? 28 : 40,
                    ),
                  ),

                  const SizedBox(height: 20),

                  Text(
                    l10n.connect_favorite_apps,
                    textAlign: TextAlign.center,
                    style: theme.textTheme.bodyLarge?.copyWith(fontSize: 16),
                  ),

                  const SizedBox(height: 30),

                  FutureBuilder<bool>(
                    future: _isAuthenticatedFuture,
                    builder: (context, snapshot) {
                      if (snapshot.connectionState == ConnectionState.waiting) {
                        return const CircularProgressIndicator();
                      }

                      final isAuthenticated = snapshot.data ?? false;

                      return Column(
                        children: [
                          if (!isAuthenticated) ...[
                            ElevatedButton(
                              onPressed: _navigateToRegister,
                              style: ElevatedButton.styleFrom(
                                padding: const EdgeInsets.symmetric(
                                  horizontal: 32,
                                  vertical: 16,
                                ),
                              ),
                              child: Row(
                                mainAxisSize: MainAxisSize.min,
                                children: [
                                  Text(
                                    l10n.get_started_free,
                                    style: theme.textTheme.labelLarge?.copyWith(fontSize: 16),
                                  ),

                                  const SizedBox(width: 8),

                                  const Icon(Icons.arrow_forward, size: 20),
                                ],
                              ),
                            ),

                            if (isMobile) const SizedBox(height: 12),

                            OutlinedButton(
                              onPressed: _navigateToLogin,
                              style: OutlinedButton.styleFrom(
                                padding: const EdgeInsets.symmetric(
                                  horizontal: 32,
                                  vertical: 16,
                                ),
                              ),
                              child: Text(
                                l10n.sign_in,
                                style: theme.textTheme.labelLarge?.copyWith(fontSize: 16),
                              ),
                            ),
                          ] else
                            ElevatedButton(
                              onPressed: _navigateToDashboard,
                              style: ElevatedButton.styleFrom(
                                padding: const EdgeInsets.symmetric(
                                  horizontal: 32,
                                  vertical: 16,
                                ),
                              ),
                              child: Row(
                                mainAxisSize: MainAxisSize.min,
                                children: [
                                  Text(
                                    l10n.go_to_dashboard,
                                    style: theme.textTheme.labelLarge?.copyWith(fontSize: 16),
                                  ),

                                  const SizedBox(width: 8),

                                  const Icon(Icons.arrow_forward, size: 20),
                                ],
                              ),
                            ),
                        ],
                      );
                    },
                  ),
                ],
              ),
            ),

            Padding(
              padding: const EdgeInsets.symmetric(vertical: 40.0),
              child: Column(
                children: [
                  Padding(
                    padding: const EdgeInsets.symmetric(horizontal: 16.0),
                    child: Column(
                      children: [
                        HomeStatCard(
<<<<<<< HEAD
                            number: l10n.active_automations,
                            label: l10n.active_automations_label),

=======
                          number: l10n.active_automations,
                          label: l10n.active_automations_label,
                        ),
>>>>>>> 2f170198
                        const SizedBox(height: 24),

                        HomeStatCard(
<<<<<<< HEAD
                            number: l10n.connected_services_count,
                            label: l10n.connected_services_label),

=======
                          number: l10n.connected_services_count,
                          label: l10n.connected_services_label,
                        ),
>>>>>>> 2f170198
                        const SizedBox(height: 24),

                        HomeStatCard(number: l10n.happy_users, label: l10n.happy_users_label),
                      ],
                    ),
                  ),
                ],
              ),
            ),

            Padding(
              padding: const EdgeInsets.symmetric(horizontal: 16.0, vertical: 40.0),
              child: Column(
                children: [
                  Text(
                    l10n.how_it_works,
                    textAlign: TextAlign.center,
                    style: theme.textTheme.headlineSmall?.copyWith(
                      fontWeight: FontWeight.bold,
                      fontSize: 32,
                    ),
                  ),

                  const SizedBox(height: 12),

                  Text(
                    l10n.create_powerful_automations,
                    textAlign: TextAlign.center,
                    style: theme.textTheme.bodyLarge,
                  ),

                  const SizedBox(height: 32),

                  Column(
                    children: [
                      HomeStepCard(
                        step: 1,
                        title: l10n.choose_a_trigger,
                        description: l10n.select_app_event,
                      ),

                      const SizedBox(height: 16),

                      HomeStepCard(
                        step: 2,
                        title: l10n.add_an_action,
                        description: l10n.choose_what_happens,
                      ),

                      const SizedBox(height: 16),

                      HomeStepCard(
                        step: 3,
                        title: l10n.activate_relax,
                        description: l10n.automation_runs_automatically,
                      ),
                    ],
                  ),
                ],
              ),
            ),

            Padding(
              padding: const EdgeInsets.symmetric(horizontal: 16.0, vertical: 40.0),
              child: Column(
                children: [
                  Text(
                    l10n.popular_automations,
                    textAlign: TextAlign.center,
                    style: theme.textTheme.headlineSmall?.copyWith(
                      fontWeight: FontWeight.bold,
                      fontSize: 32,
                    ),
                  ),

                  const SizedBox(height: 12),

                  Text(
                    l10n.get_inspired,
                    textAlign: TextAlign.center,
                    style: theme.textTheme.bodyLarge,
                  ),

                  const SizedBox(height: 32),

                  Column(
                    children: [
                      HomeAutomationCard(
                        icon: '📧',
                        title: l10n.email_to_slack,
                        description: l10n.slack_email_notifications,
                      ),

                      const SizedBox(height: 12),

                      HomeAutomationCard(
                        icon: '📱',
                        title: l10n.social_media_sync,
                        description: l10n.post_multiple_networks,
                      ),

                      const SizedBox(height: 12),

                      HomeAutomationCard(
                        icon: '📅',
                        title: l10n.calendar_reminders,
                        description: l10n.sms_calendar_reminders,
                      ),

                      const SizedBox(height: 12),

                      HomeAutomationCard(
                        icon: '💾',
                        title: l10n.file_backup,
                        description: l10n.automatic_cloud_backup,
                      ),

                      const SizedBox(height: 12),

                      HomeAutomationCard(
                        icon: '✅',
                        title: l10n.task_management,
                        description: l10n.create_tasks_from_emails,
                      ),

                      const SizedBox(height: 12),

                      HomeAutomationCard(
                        icon: '📊',
                        title: l10n.data_collection,
                        description: l10n.save_forms_to_spreadsheets,
                      ),
                    ],
                  ),
                ],
              ),
            ),

            Padding(
              padding: const EdgeInsets.symmetric(horizontal: 16.0, vertical: 40.0),
              child: Column(
                children: [
                  HomeFeatureItem(
                    icon: Icons.flash_on,
                    title: l10n.lightning_fast,
                    description: l10n.automations_run_instantly,
                  ),

                  const SizedBox(height: 24),

                  HomeFeatureItem(
                    icon: Icons.schedule,
                    title: l10n.save_time,
                    description: l10n.automate_repetitive_tasks,
                  ),

                  const SizedBox(height: 24),

                  HomeFeatureItem(
                    icon: Icons.shield,
                    title: l10n.secure_reliable,
                    description: l10n.enterprise_grade_security,
                  ),
                ],
              ),
            ),

            Padding(
              padding: const EdgeInsets.symmetric(horizontal: 16.0, vertical: 40.0),
              child: Column(
                children: [
                  Text(
                    l10n.ready_to_automate,
                    textAlign: TextAlign.center,
                    style: theme.textTheme.headlineSmall?.copyWith(
                      fontWeight: FontWeight.bold,
                      fontSize: 32,
                    ),
                  ),

                  const SizedBox(height: 20),

                  Text(
                    l10n.join_millions_users,
                    textAlign: TextAlign.center,
                    style: theme.textTheme.bodyLarge,
                  ),

                  const SizedBox(height: 30),

                  FutureBuilder<bool>(
                    future: _isAuthenticatedFuture,
                    builder: (context, snapshot) {
                      if (snapshot.connectionState == ConnectionState.waiting) {
                        return const CircularProgressIndicator();
                      }

                      final isAuthenticated = snapshot.data ?? false;

                      return ElevatedButton(
                        onPressed: isAuthenticated
                            ? _navigateToDashboard
                            : _navigateToRegister,
                        style: ElevatedButton.styleFrom(
                          padding: const EdgeInsets.symmetric(horizontal: 32, vertical: 16),
                        ),
                        child: Row(
                          mainAxisSize: MainAxisSize.min,
                          children: [
                            Text(
                              isAuthenticated ? l10n.go_to_my_areas : l10n.start_for_free,
                              style: theme.textTheme.labelLarge?.copyWith(fontSize: 16),
                            ),

                            const SizedBox(width: 8),

                            const Icon(Icons.arrow_forward, size: 20),
                          ],
                        ),
                      );
                    },
                  ),
                ],
              ),
            ),

            // Footer
            Padding(
              padding: const EdgeInsets.symmetric(vertical: 24.0),
              child: Text(
                l10n.copyright_notice,
                style: theme.textTheme.bodySmall,
                textAlign: TextAlign.center,
              ),
            ),
          ],
        ),
      ),
    );
  }
}<|MERGE_RESOLUTION|>--- conflicted
+++ resolved
@@ -204,27 +204,15 @@
                     child: Column(
                       children: [
                         HomeStatCard(
-<<<<<<< HEAD
                             number: l10n.active_automations,
                             label: l10n.active_automations_label),
 
-=======
-                          number: l10n.active_automations,
-                          label: l10n.active_automations_label,
-                        ),
->>>>>>> 2f170198
                         const SizedBox(height: 24),
 
                         HomeStatCard(
-<<<<<<< HEAD
                             number: l10n.connected_services_count,
                             label: l10n.connected_services_label),
 
-=======
-                          number: l10n.connected_services_count,
-                          label: l10n.connected_services_label,
-                        ),
->>>>>>> 2f170198
                         const SizedBox(height: 24),
 
                         HomeStatCard(number: l10n.happy_users, label: l10n.happy_users_label),
