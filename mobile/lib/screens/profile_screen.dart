--- conflicted
+++ resolved
@@ -43,20 +43,13 @@
     if (!address.endsWith('/')) {
       address += '/';
     }
-<<<<<<< HEAD
-=======
-
->>>>>>> 91236d9f
     final url = Uri.parse("$address${AppRoutes.healthCheck}");
 
     late String message;
     late Color color;
 
-<<<<<<< HEAD
-=======
     final appLocalizations = AppLocalizations.of(context);
 
->>>>>>> 91236d9f
     try {
       final response = await http.get(url);
 
@@ -69,13 +62,6 @@
         throw jsonResponse['status'];
       }
 
-<<<<<<< HEAD
-      message = AppLocalizations.of(context)!.valid_backend_server_address;
-      color = AppColors.success;
-    } catch (e) {
-      message = AppLocalizations.of(context)!.invalid_backend_server_address;
-      color = AppColors.error;
-=======
       message = appLocalizations!.valid_backend_server_address;
       color = AppColors.success;
     } catch (e) {
@@ -86,19 +72,14 @@
     if (mounted) {
       ScaffoldMessenger.of(context).showSnackBar(
         SnackBar(
-          content: Text(message, style: TextStyle(color: AppColors.areaLightGray, fontSize: 16)),
+          content: Text(
+            message,
+            style: TextStyle(color: AppColors.areaLightGray, fontSize: 16),
+          ),
           backgroundColor: color,
         ),
       );
->>>>>>> 91236d9f
-    }
-
-    ScaffoldMessenger.of(context).showSnackBar(
-      SnackBar(
-        content: Text(message, style: TextStyle(color: AppColors.areaLightGray, fontSize: 16)),
-        backgroundColor: color,
-      ),
-    );
+    }
   }
 
   void _logout() async {
