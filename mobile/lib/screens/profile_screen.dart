--- conflicted
+++ resolved
@@ -145,15 +145,8 @@
 
     final url = Uri.parse(address);
     try {
-<<<<<<< HEAD
       final client = SecureHttpClient.getClient();
-      final response = await client.post(
-        url,
-        headers: {'Authorization': 'Bearer ${await getJwt()}'},
-      );
-=======
-      final response = await http.post(url, headers: headers);
->>>>>>> 99a6d492
+      final response = await client.post(url, headers: headers);
       final data = await jsonDecode(response.body);
 
       if (response.statusCode != 200) {
@@ -386,27 +379,12 @@
                       border: OutlineInputBorder(),
                     ),
                     keyboardType: TextInputType.url,
-<<<<<<< HEAD
-=======
-                    onChanged: (value) {
-                      String normalized = value.trim();
-                      if (normalized.isEmpty) {
-                        backendAddressNotifier.setBackendAddress(null);
-                        return;
-                      }
-                      if (!normalized.startsWith('http://') &&
-                          !normalized.startsWith('https://')) {
-                        normalized = 'https://$normalized';
-                      }
-                      if (!normalized.endsWith('/')) {
-                        normalized = '$normalized/';
-                      }
-                      backendAddressNotifier.setBackendAddress(normalized);
-                    },
->>>>>>> 99a6d492
                     validator: (value) {
                       if (value == null || value.isEmpty) {
                         return AppLocalizations.of(context)!.empty_backend_server_address;
+                      }
+                      if (!value.endsWith("/")) {
+                        value += "/";
                       }
                       return null;
                     },
