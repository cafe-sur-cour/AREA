--- conflicted
+++ resolved
@@ -137,7 +137,6 @@
 
     // If user hasn't connected OAuth yet, start the OAuth flow
     if (!service.oauthConnected) {
-<<<<<<< HEAD
       window.location.href = `${apiUrl}${service.authEndpoint}`;
       return;
     }
@@ -147,12 +146,6 @@
       try {
         await api.post(service.subscribeEndpoint!, {});
         // Ensure oauthConnected is set to true alongside subscribed/isConnected
-=======
-      window.location.href = `${apiUrl}${service.endpoints.auth}`;
-    } else if (service.oauthConnected && !service.isSubscribed) {
-      try {
-        await api.post(service.endpoints.subscribe!, {});
->>>>>>> 46860f93
         setServices(
           services?.map(s =>
             s.id === service.id
