--- conflicted
+++ resolved
@@ -9,20 +9,7 @@
 import { Button } from '@/components/ui/button';
 import { Badge } from '@/components/ui/badge';
 import { CheckCircle2 } from 'lucide-react';
-<<<<<<< HEAD
 import { Service } from '@/types/service';
-=======
-import {
-  FaTwitch,
-  FaGithub,
-  FaGoogle,
-  FaMeta,
-  FaMicrosoft,
-  FaSpotify,
-} from 'react-icons/fa6';
-import { FaDeezer } from 'react-icons/fa';
-import { MdTimer } from 'react-icons/md';
->>>>>>> 6b91212a
 import { useAuth } from '@/contexts/AuthContext';
 import api from '@/lib/api';
 import { getAPIUrl } from '@/lib/config';
@@ -39,126 +26,7 @@
       await api.get<{ services: Service[] }>({ endpoint: '/services' })
     ).data?.services;
 
-<<<<<<< HEAD
     if (!res || res === undefined) return;
-=======
-  const initialServices: Service[] = [
-    {
-      id: 'twitch',
-      name: 'Twitch',
-      description:
-        'Connect your Twitch account to automate streaming workflows',
-      icon: <FaTwitch className='w-8 h-8 text-purple-500' />,
-      isConnected: false,
-      authEndpoint: '/auth/twitch/login',
-      statusEndpoint: '/twitch/subscribe/status',
-      loginStatusEndpoint: '/twitch/login/status',
-      subscribeEndpoint: '/twitch/subscribe',
-      unsubscribeEndpoint: '/twitch/unsubscribe',
-      oauthConnected: false,
-      subscribed: false,
-    },
-    {
-      id: 'meta',
-      name: 'Meta',
-      description:
-        'Integrate with Facebook and Instagram for social automation',
-      icon: <FaMeta className='w-8 h-8 text-blue-600' />,
-      isConnected: false,
-      authEndpoint: '/auth/meta/login',
-      statusEndpoint: '/meta/subscribe/status',
-      loginStatusEndpoint: '/meta/login/status',
-      subscribeEndpoint: '/meta/subscribe',
-      unsubscribeEndpoint: '/meta/unsubscribe',
-      oauthConnected: false,
-      subscribed: false,
-    },
-    {
-      id: 'google',
-      name: 'Google',
-      description: 'Access Gmail, Drive, Calendar and other Google services',
-      icon: <FaGoogle className='w-8 h-8 text-red-500' />,
-      isConnected: false,
-      authEndpoint: '/auth/google/login',
-      statusEndpoint: '/google/subscribe/status',
-      loginStatusEndpoint: '/google/login/status',
-      subscribeEndpoint: '/auth/google/subscribe',
-      unsubscribeEndpoint: '/google/unsubscribe',
-      oauthConnected: false,
-      subscribed: false,
-    },
-    {
-      id: 'microsoft',
-      name: 'Microsoft 365',
-      description: 'Connect to Outlook, OneDrive, Teams and Office apps',
-      icon: <FaMicrosoft className='w-8 h-8 text-blue-500' />,
-      isConnected: false,
-      authEndpoint: '/auth/microsoft/login',
-      statusEndpoint: '/microsoft/subscribe/status',
-      loginStatusEndpoint: '/microsoft/login/status',
-      subscribeEndpoint: '/microsoft/subscribe',
-      unsubscribeEndpoint: '/microsoft/unsubscribe',
-      oauthConnected: false,
-      subscribed: false,
-    },
-    {
-      id: 'github',
-      name: 'GitHub',
-      description: 'Automate your development workflow with GitHub integration',
-      icon: <FaGithub className='w-8 h-8 text-gray-800 dark:text-white' />,
-      isConnected: false,
-      authEndpoint: '/auth/github/login',
-      statusEndpoint: '/github/subscribe/status',
-      loginStatusEndpoint: '/github/login/status',
-      subscribeEndpoint: '/auth/github/subscribe',
-      unsubscribeEndpoint: '/github/unsubscribe',
-      oauthConnected: false,
-      subscribed: false,
-    },
-    {
-      id: 'deezer',
-      name: 'Deezer',
-      description: 'Control your music and playlists on Deezer',
-      icon: <FaDeezer className='w-8 h-8 text-orange-500' />,
-      isConnected: false,
-      authEndpoint: '/auth/deezer/login',
-      statusEndpoint: '/deezer/subscribe/status',
-      loginStatusEndpoint: '/deezer/login/status',
-      subscribeEndpoint: '/deezer/subscribe',
-      unsubscribeEndpoint: '/deezer/unsubscribe',
-      oauthConnected: false,
-      subscribed: false,
-    },
-    {
-      id: 'spotify',
-      name: 'Spotify',
-      description: 'Manage your Spotify playlists and listening activity',
-      icon: <FaSpotify className='w-8 h-8 text-green-500' />,
-      isConnected: false,
-      authEndpoint: '/auth/spotify/subscribe',
-      statusEndpoint: '/spotify/subscribe/status',
-      loginStatusEndpoint: '/spotify/login/status',
-      subscribeEndpoint: '/auth/spotify/subscribe',
-      unsubscribeEndpoint: '/spotify/unsubscribe',
-      oauthConnected: false,
-      subscribed: false,
-    },
-    {
-      id: 'timer',
-      name: 'Timer',
-      description: 'Create time-based automations and scheduled triggers',
-      icon: <MdTimer className='w-8 h-8 text-blue-500' />,
-      isConnected: false,
-      authEndpoint: '',
-      statusEndpoint: '/services/timer/subscribe/status',
-      loginStatusEndpoint: '',
-      subscribeEndpoint: '/auth/timer/subscribe',
-      unsubscribeEndpoint: '',
-      oauthConnected: true,
-      subscribed: false,
-    },
-  ];
->>>>>>> 6b91212a
 
     console.log(res);
     setServices(res);
@@ -177,7 +45,6 @@
 
       setIsLoading(true);
       try {
-<<<<<<< HEAD
         if (services === undefined) return;
         const updatedServices = await Promise.all(
           services.map(async service => {
@@ -208,104 +75,6 @@
                 console.log(`User not connected to ${service.name}`);
               }
 
-=======
-        const servicesResponse = await api.get({
-          endpoint: '/api/services/subscribed',
-        });
-        const servicesData = servicesResponse.data as {
-          services: Array<{ id: string }>;
-        };
-        const subscribedServices = servicesData.services;
-        const subscribedServiceIds = new Set(subscribedServices.map(s => s.id));
-
-        const updatedServices = await Promise.all(
-          services.map(async service => {
-            try {
-              if (service.id === 'timer') {
-                return {
-                  ...service,
-                  isConnected: subscribedServiceIds.has(service.id),
-                  oauthConnected: true,
-                  subscribed: subscribedServiceIds.has(service.id),
-                };
-              }
-
-              const oauthResponse = await api.get<{ connected?: boolean }>({
-                endpoint: service.loginStatusEndpoint!,
-              });
-
-              const oauthConnected = oauthResponse.data?.connected || false;
-
-              return {
-                ...service,
-                isConnected: subscribedServiceIds.has(service.id),
-                oauthConnected,
-                subscribed: subscribedServiceIds.has(service.id),
-              };
-            } catch (error) {
-              console.error(
-                `Error checking ${service.name} OAuth status:`,
-                error
-              );
-              return {
-                ...service,
-                isConnected: subscribedServiceIds.has(service.id),
-                oauthConnected: false,
-                subscribed: subscribedServiceIds.has(service.id),
-              };
-            }
-          })
-        );
-        setServices(updatedServices);
-      } catch (error) {
-        console.error('Error checking services status:', error);
-        const updatedServices = await Promise.all(
-          services.map(async service => {
-            try {
-              if (service.id === 'timer') {
-                try {
-                  const response = await api.get({
-                    endpoint: service.statusEndpoint,
-                  });
-                  const timerData = response.data as { subscribed?: boolean };
-                  const isSubscribed = timerData.subscribed || false;
-                  return {
-                    ...service,
-                    isConnected: isSubscribed,
-                    oauthConnected: true,
-                    subscribed: isSubscribed,
-                  };
-                } catch (error) {
-                  console.error('Error checking timer status:', error);
-                  return {
-                    ...service,
-                    isConnected: false,
-                    oauthConnected: true,
-                    subscribed: false,
-                  };
-                }
-              }
-
-              const [oauthResponse, subscribeResponse] =
-                await Promise.allSettled([
-                  api.get<{ connected?: boolean }>({
-                    endpoint: service.loginStatusEndpoint!,
-                  }),
-                  api.get<{ subscribed?: boolean; oauth_connected?: boolean }>({
-                    endpoint: service.statusEndpoint,
-                  }),
-                ]);
-
-              const oauthConnected =
-                (oauthResponse.status === 'fulfilled' &&
-                  oauthResponse.value.data?.connected) ||
-                false;
-              const subscribed =
-                (subscribeResponse.status === 'fulfilled' &&
-                  subscribeResponse.value.data?.subscribed) ||
-                false;
-
->>>>>>> 6b91212a
               return {
                 ...service,
                 isConnected: subscribed,
@@ -313,26 +82,17 @@
                 subscribed,
               };
             } catch (error) {
-<<<<<<< HEAD
               console.log(`User not connected to ${service.name}, `, error);
-=======
-              console.error(`Error checking ${service.name} status:`, error);
->>>>>>> 6b91212a
               return service;
             }
           })
         );
         setServices(updatedServices);
-<<<<<<< HEAD
       } catch (error) {
         console.log('Error updating services: ', error);
       } finally {
         setIsLoading(false);
       }
-=======
-      }
-      setIsLoading(false);
->>>>>>> 6b91212a
     };
 
     if (user) {
@@ -373,11 +133,7 @@
       window.location.href = `${apiUrl}${service.endpoints.auth}`;
     } else if (service.oauthConnected && !service.isSubscribed) {
       try {
-<<<<<<< HEAD
         await api.post(service.endpoints.subscribe!, {});
-=======
-        await api.get({ endpoint: service.subscribeEndpoint! });
->>>>>>> 6b91212a
         setServices(
           services.map(s =>
             s.id === service.id
