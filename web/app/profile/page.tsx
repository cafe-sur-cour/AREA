--- conflicted
+++ resolved
@@ -170,15 +170,9 @@
                     // variente='modifiable'
                     onChange={handleAvatarChange}
                   />
-<<<<<<< HEAD
                   <p className='text-sm text-app-text-secondary text-center'>
                     {t.profile.avatarHint}
                   </p>
-=======
-                  {/* <p className='text-sm text-app-text-secondary text-center'>
-                    Click to change avatar
-                  </p> */}
->>>>>>> a7ecac3f
                 </CardContent>
               </Card>
 
