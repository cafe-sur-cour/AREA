--- conflicted
+++ resolved
@@ -4,11 +4,7 @@
   "private": true,
   "scripts": {
     "dev": "next dev --turbopack --port 8081",
-<<<<<<< HEAD
-    "build": "next build --turbopack ",
-=======
     "build": "next build --turbopack",
->>>>>>> e09d68f7
     "start": "next start",
     "lint": "eslint \"./**/*.{ts,tsx}\"",
     "format": "prettier --write .",
