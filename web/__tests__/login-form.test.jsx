<<<<<<< HEAD
import '@testing-library/jest-dom';
import { render, screen, fireEvent, waitFor } from './test-utils';
=======
import { render, screen, waitFor } from '@testing-library/react';
import userEvent from '@testing-library/user-event';
>>>>>>> 28d8dd64
import { LoginForm } from '../components/login-form';
import api from '@/lib/api';
import { toast } from 'sonner';

jest.mock('@/lib/api');
jest.mock('sonner', () => ({
  toast: {
    error: jest.fn(),
    success: jest.fn(),
  },
}));

beforeAll(() => {
  jest.spyOn(console, 'error').mockImplementation(() => {});
  jest.spyOn(console, 'log').mockImplementation(() => {});
  jest.spyOn(console, 'warn').mockImplementation(() => {});
});

const mockApi = api;

describe('LoginForm', () => {
  let originalLocation;

  beforeEach(() => {
    jest.clearAllMocks();
    jest.spyOn(console, 'log').mockImplementation(() => {});
    jest.spyOn(console, 'warn').mockImplementation(() => {});
    jest.spyOn(console, 'error').mockImplementation(() => {});
    originalLocation = window.location;

    delete window.location;
    window.location = {
      href: 'http://localhost/',
      assign: jest.fn(),
      replace: jest.fn(),
    };
  });

  afterEach(() => {
    window.location = originalLocation;
  });

  test('shows error on login failure', async () => {
    mockApi.post.mockRejectedValue({
      response: {
        status: 401,
        data: { message: 'Invalid credentials' },
      },
    });

    render(<LoginForm />);
    await userEvent.type(screen.getByLabelText(/email/i), 'alice@example.com');
    await userEvent.type(screen.getByPlaceholderText(/password/i), 'wrongpass');

    await userEvent.click(
      screen.getByRole('button', { name: 'Login', exact: true })
    );

    await waitFor(() => {
      expect(toast.error).toHaveBeenCalledWith('Invalid credentials');
    });
  });

  test('shows error when API response is null', async () => {
    mockApi.post.mockResolvedValue({ data: null });

    render(<LoginForm />);

    await userEvent.type(screen.getByLabelText(/email/i), 'alice@example.com');
    await userEvent.type(screen.getByPlaceholderText(/password/i), '123456');

    await userEvent.click(
      screen.getByRole('button', { name: 'Login', exact: true })
    );

    await waitFor(() => {
      expect(toast.error).toHaveBeenCalledWith('No response from server');
    });
  });

  test('shows error when server does not respond', async () => {
    mockApi.post.mockRejectedValue({ response: null });

    render(<LoginForm />);

    await userEvent.type(screen.getByLabelText(/email/i), 'alice@example.com');
    await userEvent.type(screen.getByPlaceholderText(/password/i), '123456');

    await userEvent.click(
      screen.getByRole('button', { name: 'Login', exact: true })
    );

    await waitFor(() => {
      expect(toast.error).toHaveBeenCalledWith('No response from server');
    });
  });

  test('successful login redirects user', async () => {
    mockApi.post.mockResolvedValue({
      data: { token: 'fake-jwt-token' },
    });

    render(<LoginForm />);

    await userEvent.type(screen.getByLabelText(/email/i), 'alice@example.com');
    await userEvent.type(
      screen.getByPlaceholderText(/password/i),
      'correctpassword'
    );
    await userEvent.click(
      screen.getByRole('button', { name: 'Login', exact: true })
    );

    await waitFor(() => {
      expect(window.location.href.endsWith('/')).toBe(true);
    });
  });

  test('shows loading state during form submission', async () => {
    mockApi.post.mockImplementation(
      () => new Promise(resolve => setTimeout(resolve, 100))
    );
    render(<LoginForm />);
    await userEvent.type(screen.getByLabelText(/email/i), 'alice@example.com');
    await userEvent.type(screen.getByPlaceholderText(/password/i), 'password');
    await userEvent.click(
      screen.getByRole('button', { name: 'Login', exact: true })
    );
    expect(
      screen.getByRole('button', { name: 'Logging in...' })
    ).toBeInTheDocument();
  });
});<|MERGE_RESOLUTION|>--- conflicted
+++ resolved
@@ -1,10 +1,5 @@
-<<<<<<< HEAD
-import '@testing-library/jest-dom';
-import { render, screen, fireEvent, waitFor } from './test-utils';
-=======
-import { render, screen, waitFor } from '@testing-library/react';
+import { render, screen, waitFor } from '../jest.setup';
 import userEvent from '@testing-library/user-event';
->>>>>>> 28d8dd64
 import { LoginForm } from '../components/login-form';
 import api from '@/lib/api';
 import { toast } from 'sonner';
@@ -15,6 +10,40 @@
     error: jest.fn(),
     success: jest.fn(),
   },
+}));
+
+jest.mock('@/contexts/I18nContext', () => ({
+  useI18n: () => ({
+    t: {
+      auth: {
+        login: {
+          invalidCredentials: 'Invalid credentials',
+          noResponseFromServer: 'No response from server',
+          serverError: 'Server error',
+          loginFailed: 'Login failed',
+          loggingIn: 'Logging in...',
+          loginButton: 'Login',
+          email: 'Email',
+          password: 'Password',
+          forgotPassword: 'Forgot your password?',
+          title: 'Welcome back',
+          subtitle: 'Login to your Area account',
+          emailPlaceholder: 'm@example.com',
+          orContinueWith: 'Or continue with',
+          loginWithGithub: 'Login with Github',
+          loginWithGoogle: 'Login with Google',
+          loginWithMicrosoft: 'Login with Microsoft 365',
+          loginWithMeta: 'Login with Meta',
+          noAccount: "Don't have an account?",
+          signUp: 'Sign up',
+          termsPrefix: 'By clicking continue, you agree to our',
+          terms: 'Terms of Service',
+          and: 'and',
+          privacy: 'Privacy Policy',
+        },
+      },
+    },
+  }),
 }));
 
 beforeAll(() => {
