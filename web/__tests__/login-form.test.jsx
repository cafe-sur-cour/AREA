import { render, screen, waitFor } from '@testing-library/react';
import userEvent from '@testing-library/user-event';
import { LoginForm } from '../components/login-form';
import api from '@/lib/api';
import { toast } from 'sonner';

jest.mock('@/lib/api');
jest.mock('sonner', () => ({
  toast: {
    error: jest.fn(),
    success: jest.fn(),
  },
}));

beforeAll(() => {
  jest.spyOn(console, 'error').mockImplementation(() => {});
  jest.spyOn(console, 'log').mockImplementation(() => {});
  jest.spyOn(console, 'warn').mockImplementation(() => {});
});

const mockApi = api;

describe('LoginForm', () => {
  let originalLocation;

  beforeEach(() => {
    jest.clearAllMocks();
<<<<<<< HEAD
    originalLocation = window.location;

    delete window.location;
    window.location = { 
      href: 'http://localhost/',
      assign: jest.fn(),
      replace: jest.fn(),
    };
=======
    // Mock console methods to suppress logs in tests
    jest.spyOn(console, 'log').mockImplementation(() => {});
    jest.spyOn(console, 'warn').mockImplementation(() => {});
    jest.spyOn(console, 'error').mockImplementation(() => {});
>>>>>>> a7ecac3f
  });

  afterEach(() => {
    window.location = originalLocation;
  });

  test('shows error on login failure', async () => {
    mockApi.post.mockRejectedValue({
      response: {
        status: 401,
        data: { message: 'Invalid credentials' }
      }
    });

    render(<LoginForm />);
    await userEvent.type(screen.getByLabelText(/email/i), 'alice@example.com');
    await userEvent.type(screen.getByPlaceholderText(/password/i), 'wrongpass');

    await userEvent.click(screen.getByRole('button', { name: 'Login', exact: true }));

    await waitFor(() => {
      expect(toast.error).toHaveBeenCalledWith('Invalid credentials');
    });
  });

  test('shows error when API response is null', async () => {
    mockApi.post.mockResolvedValue({ data: null });

    render(<LoginForm />);

    await userEvent.type(screen.getByLabelText(/email/i), 'alice@example.com');
    await userEvent.type(screen.getByPlaceholderText(/password/i), '123456');

    await userEvent.click(screen.getByRole('button', { name: 'Login', exact: true }));

    await waitFor(() => {
      expect(toast.error).toHaveBeenCalledWith('No response from server');
    });
  });

  test('shows error when server does not respond', async () => {
    mockApi.post.mockRejectedValue({ response: null });

    render(<LoginForm />);

    await userEvent.type(screen.getByLabelText(/email/i), 'alice@example.com');
    await userEvent.type(screen.getByPlaceholderText(/password/i), '123456');

    await userEvent.click(screen.getByRole('button', { name: 'Login', exact: true }));

    await waitFor(() => {
      expect(toast.error).toHaveBeenCalledWith('No response from server');
    });
  });

  test('successful login redirects user', async () => {
    mockApi.post.mockResolvedValue({
      data: { token: 'fake-jwt-token' }
    });

    render(<LoginForm />);

    await userEvent.type(screen.getByLabelText(/email/i), 'alice@example.com');
    await userEvent.type(screen.getByPlaceholderText(/password/i), 'correctpassword');
    await userEvent.click(screen.getByRole('button', { name: 'Login', exact: true }));

    await waitFor(() => {
      expect(window.location.href.endsWith('/')).toBe(true);
    });
  });

  test('shows loading state during form submission', async () => {
    mockApi.post.mockImplementation(() => new Promise(resolve => setTimeout(resolve, 100)));
    render(<LoginForm />);
    await userEvent.type(screen.getByLabelText(/email/i), 'alice@example.com');
    await userEvent.type(screen.getByPlaceholderText(/password/i), 'password');
    await userEvent.click(screen.getByRole('button', { name: 'Login', exact: true }));
    expect(screen.getByRole('button', { name: 'Logging in...' })).toBeInTheDocument();
  });
});<|MERGE_RESOLUTION|>--- conflicted
+++ resolved
@@ -25,7 +25,9 @@
 
   beforeEach(() => {
     jest.clearAllMocks();
-<<<<<<< HEAD
+    jest.spyOn(console, 'log').mockImplementation(() => {});
+    jest.spyOn(console, 'warn').mockImplementation(() => {});
+    jest.spyOn(console, 'error').mockImplementation(() => {});
     originalLocation = window.location;
 
     delete window.location;
@@ -34,12 +36,6 @@
       assign: jest.fn(),
       replace: jest.fn(),
     };
-=======
-    // Mock console methods to suppress logs in tests
-    jest.spyOn(console, 'log').mockImplementation(() => {});
-    jest.spyOn(console, 'warn').mockImplementation(() => {});
-    jest.spyOn(console, 'error').mockImplementation(() => {});
->>>>>>> a7ecac3f
   });
 
   afterEach(() => {
