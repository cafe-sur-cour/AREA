--- conflicted
+++ resolved
@@ -14,7 +14,13 @@
 }));
 
 describe('UserActions', () => {
-<<<<<<< HEAD
+  beforeEach(() => {
+    jest.clearAllMocks();
+    jest.spyOn(console, 'log').mockImplementation(() => {});
+    jest.spyOn(console, 'warn').mockImplementation(() => {});
+    jest.spyOn(console, 'error').mockImplementation(() => {});
+  });
+
   const pushMock = jest.fn();
   const logoutMock = jest.fn();
 
@@ -27,19 +33,6 @@
       isLoading: false,
       logout: logoutMock,
     });
-=======
-  beforeEach(() => {
-    jest.clearAllMocks();
-    // Mock console methods to suppress logs in tests
-    jest.spyOn(console, 'log').mockImplementation(() => {});
-    jest.spyOn(console, 'warn').mockImplementation(() => {});
-    jest.spyOn(console, 'error').mockImplementation(() => {});
-  });
-
-  it('renders user actions component', () => {
-    const { container } = render(<UserActions />);
-    expect(container).toBeInTheDocument();
->>>>>>> a7ecac3f
   });
 
   it('renders loading state when isLoading is true', () => {
