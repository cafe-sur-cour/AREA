--- conflicted
+++ resolved
@@ -1,13 +1,7 @@
-<<<<<<< HEAD
 import React from 'react'
 import { render, screen, waitFor, act } from '@testing-library/react'
 import { AuthProvider, useAuth } from '../contexts/AuthContext'
 import { beforeEach } from 'node:test'
-=======
-import React from 'react';
-import { render, screen, waitFor, act } from '@testing-library/react';
-import { AuthProvider, useAuth } from '../contexts/AuthContext';
->>>>>>> a7ecac3f
 
 const mockGet = jest.fn();
 const mockPost = jest.fn();
