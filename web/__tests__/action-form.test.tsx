import React from 'react';
import { render, waitFor, fireEvent } from '@testing-library/react';
import ActionForm from '../components/action-form';
import api from '@/lib/api';
import { Action } from '@/types/action';

jest.mock('@/lib/api');

(window.HTMLElement as any).prototype.scrollIntoView = jest.fn();

describe('ActionForm', () => {
  const mockOnActionChange = jest.fn();
  const mockOnConfigChange = jest.fn();

  const defaultProps = {
    selectedAction: null,
    onActionChange: mockOnActionChange,
    actionConfig: {},
    onConfigChange: mockOnConfigChange,
  };

  beforeEach(() => {
    jest.clearAllMocks();
    (api.get as jest.Mock).mockResolvedValue({ data: { services: [] } });
<<<<<<< HEAD
    const consoleErrorSpy = jest.spyOn(console, 'error').mockImplementation(() => {});
    const consoleLogSpy = jest.spyOn(console, 'log').mockImplementation(() => {});
=======
    // Mock console methods to suppress logs in tests
    jest.spyOn(console, 'log').mockImplementation(() => {});
    jest.spyOn(console, 'warn').mockImplementation(() => {});
    jest.spyOn(console, 'error').mockImplementation(() => {});
>>>>>>> a7ecac3f
  });

  test('renders fallback when no services are subscribed', async () => {
    const { getByText } = render(<ActionForm {...defaultProps} />);
    await waitFor(() => {
      expect(
        getByText('No subscribed services with actions found.')
      ).toBeInTheDocument();
      expect(
        getByText('Click here to subscribe to services.')
      ).toBeInTheDocument();
    });
  });

  test('should fetch and display service actions', async () => {
    const mockServiceActions = {
      services: [
        {
          id: 'github',
          service: 'github',
          name: 'GitHub',
          actions: [
            {
              id: '1',
              serviceId: 'github',
              name: 'New Issue',
              description: 'Triggers when a new issue is created',
              configSchema: {
                name: 'GitHub Issue Config',
                description: 'Configuration for GitHub issue creation',
                fields: [
                  {
                    name: 'repository',
                    type: 'string',
                    label: 'Repository',
                    required: true,
                    placeholder: 'user/repo',
                    options: [{ value: 'example/repo', label: 'Example Repo' }],
                    default: '',
                  },
                ] as [
                  {
                    name: string;
                    type: string;
                    label: string;
                    required: true;
                    placeholder: string;
                    options: [{ value: string; label: string }];
                    default: string;
                  },
                ],
              },
              inputSchema: {
                type: 'object',
                properties: {},
                required: ['repository'],
              },
              metadata: {},
            },
          ],
        },
      ],
    };

    (api.get as jest.Mock).mockResolvedValueOnce({
      data: mockServiceActions,
    });

    const { getByText, getAllByRole, findByText } = render(
      <ActionForm {...defaultProps} />
    );

    // Wait for the select trigger to appear
    await findByText('Select a service');

    // Open the services select to reveal options
    fireEvent.click(getAllByRole('combobox')[0]);

    await waitFor(() => {
      expect(getByText('GitHub')).toBeInTheDocument();
    });

    // Select the service
    fireEvent.click(getByText('GitHub'));
    // Wait for second combobox (actions) to appear
    await waitFor(() => {
      expect(getAllByRole('combobox').length).toBeGreaterThan(1);
    });
    // Open the actions dropdown
    fireEvent.click(getAllByRole('combobox')[1]);
    // Select the action
    fireEvent.click(getByText('New Issue'));

    expect(mockOnActionChange).toHaveBeenCalledWith(
      expect.objectContaining({
        id: '1',
        name: 'New Issue',
      })
    );
  });

  test('should render config form for selected action', async () => {
    const selectedAction = {
      id: '1',
      serviceId: 'github',
      name: 'New Issue',
      description: 'Triggers when a new issue is created',
      configSchema: {
        name: 'GitHub Issue Config',
        description: 'Configuration for GitHub issue creation',
        fields: [
          {
            name: 'repository',
            type: 'string',
            label: 'Repository',
            required: true,
            placeholder: 'user/repo',
            options: [{ value: 'example/repo', label: 'Example Repo' }],
            default: '',
          },
        ] as [
          {
            name: string;
            type: string;
            label: string;
            required: true;
            placeholder: string;
            options: [{ value: string; label: string }];
            default: string;
          },
        ],
      },
      inputSchema: {
        type: {} as object,
        properties: {},
        required: ['repository'] as [string],
      },
      metadata: {
        category: 'testing',
        tags: ['test'] as [string],
        icon: 'icon',
        color: '#000',
        requiresAuth: true,
        webhookPattern: 'pattern',
      },
    };

    // Provide matching service/actions so component can preselect and render fields
    (api.get as jest.Mock).mockResolvedValueOnce({
      data: {
        services: [
          {
            id: 'github',
            service: 'github',
            name: 'GitHub',
            actions: [
              {
                id: '1',
                serviceId: 'github',
                name: 'New Issue',
                description: 'Triggers when a new issue is created',
                configSchema: selectedAction.configSchema,
                inputSchema: selectedAction.inputSchema,
                metadata: selectedAction.metadata,
              },
            ],
          },
        ],
      },
    });

    const { findByPlaceholderText } = render(
      <ActionForm
        {...defaultProps}
        selectedAction={selectedAction as Action | null}
      />
    );

    // Wait for the input to render
    const input = (await findByPlaceholderText(
      'user/repo'
    )) as HTMLInputElement;
    fireEvent.change(input, { target: { value: 'test/repo' } });

    expect(mockOnConfigChange).toHaveBeenCalledWith({
      repository: 'test/repo',
    });
  });

  test('should handle no subscribed services', async () => {
    (api.get as jest.Mock).mockResolvedValueOnce({
      data: { services: [] },
    });

    const { getByText } = render(<ActionForm {...defaultProps} />);

    await waitFor(() => {
      expect(
        getByText('No subscribed services with actions found.')
      ).toBeInTheDocument();
      expect(
        getByText('Click here to subscribe to services.')
      ).toBeInTheDocument();
    });
  });

  test('gracefully handles empty services list', async () => {
    (api.get as jest.Mock).mockResolvedValueOnce({ data: { services: [] } });
    const { getByText } = render(<ActionForm {...defaultProps} />);
    await waitFor(() => {
      expect(
        getByText('No subscribed services with actions found.')
      ).toBeInTheDocument();
    });
  });

  test('should validate config form inputs', async () => {
    const selectedAction = {
      id: '1',
      serviceId: 'github',
      name: 'New Issue',
      description: 'Triggers when a new issue is created',
      configSchema: {
        name: 'GitHub Issue Config',
        description: 'Configuration for GitHub issue creation',
        fields: [
          {
            name: 'repository',
            type: 'string',
            label: 'Repository',
            required: true,
            placeholder: 'user/repo',
            options: [{ value: 'example/repo', label: 'Example Repo' }],
            default: '',
          },
        ] as [
          {
            name: string;
            type: string;
            label: string;
            required: true;
            placeholder: string;
            options: [{ value: string; label: string }];
            default: string;
          },
        ],
      },
      inputSchema: {
        type: {} as object,
        properties: {},
        required: ['repository'] as [string],
      },
      metadata: {
        category: 'testing',
        tags: ['test'] as [string],
        icon: 'icon',
        color: '#000',
        requiresAuth: true,
        webhookPattern: 'pattern',
      },
    };

    // Provide matching services to render the field
    (api.get as jest.Mock).mockResolvedValueOnce({
      data: {
        services: [
          {
            id: 'github',
            service: 'github',
            name: 'GitHub',
            actions: [
              {
                id: '1',
                serviceId: 'github',
                name: 'New Issue',
                description: 'Triggers when a new issue is created',
                configSchema: selectedAction.configSchema,
                inputSchema: selectedAction.inputSchema,
                metadata: selectedAction.metadata,
              },
            ],
          },
        ],
      },
    });

    const { findByPlaceholderText } = render(
      <ActionForm
        {...defaultProps}
        selectedAction={selectedAction as Action | null}
      />
    );

    const input = (await findByPlaceholderText(
      'user/repo'
    )) as HTMLInputElement;

    // Change value and ensure callback is called with updated config
    fireEvent.change(input, { target: { value: 'x' } });
    fireEvent.blur(input);
    await waitFor(() => {
      expect(mockOnConfigChange).toHaveBeenCalledWith({ repository: 'x' });
    });

    fireEvent.change(input, { target: { value: 'user/repo' } });
    fireEvent.blur(input);
    await waitFor(() => {
      expect(mockOnConfigChange).toHaveBeenCalledWith({
        repository: 'user/repo',
      });
    });
  });
});<|MERGE_RESOLUTION|>--- conflicted
+++ resolved
@@ -22,15 +22,9 @@
   beforeEach(() => {
     jest.clearAllMocks();
     (api.get as jest.Mock).mockResolvedValue({ data: { services: [] } });
-<<<<<<< HEAD
-    const consoleErrorSpy = jest.spyOn(console, 'error').mockImplementation(() => {});
-    const consoleLogSpy = jest.spyOn(console, 'log').mockImplementation(() => {});
-=======
-    // Mock console methods to suppress logs in tests
     jest.spyOn(console, 'log').mockImplementation(() => {});
     jest.spyOn(console, 'warn').mockImplementation(() => {});
     jest.spyOn(console, 'error').mockImplementation(() => {});
->>>>>>> a7ecac3f
   });
 
   test('renders fallback when no services are subscribed', async () => {
