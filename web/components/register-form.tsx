'use client';

import { cn } from '@/lib/utils';
import { Button } from '@/components/ui/button';
import { Card, CardContent } from '@/components/ui/card';
import { Input } from '@/components/ui/input';
import { Label } from '@/components/ui/label';
import { useRouter } from 'next/navigation';
import { useState } from 'react';
import { FaGithub, FaGoogle, FaMicrosoft } from 'react-icons/fa';
import api from '@/lib/api';
import Image from 'next/image';
import { toast } from 'sonner';
<<<<<<< HEAD
import { getAPIUrl } from '@/lib/config';
=======
import InputPassword from './ui/input-password';
import { getAPIUrl } from '@/lib/config';
import ButtonWithLoading from './ui/button-with-loading';
>>>>>>> 4e0f5e80

export function RegisterForm({
  className,
  ...props
}: React.ComponentProps<'div'>) {
  const router = useRouter();
  const [isLoading, setIsLoading] = useState(false);

  const handleSubmit = async (e: React.FormEvent<HTMLFormElement>) => {
    e.preventDefault();
    setIsLoading(true);

    const formData = new FormData(e.currentTarget);
    const name = formData.get('username') as string;
    const email = formData.get('email') as string;
    const password = formData.get('password') as string;
    const confirmPassword = formData.get('confirm-password') as string;
    if (password !== confirmPassword) {
      toast.error('Passwords do not match');
      setIsLoading(false);
      return;
    }

    try {
      await api.post<{ message?: string; error?: string }>('/auth/register', {
        email,
        name,
        password,
      });
      toast.success(
        'Registration successful! Please check your email to verify your account.'
      );
      setTimeout(() => router.push('/login'), 2000);
    } catch (error) {
      console.error('Registration error:', error);
      toast.error('Registration failed: ' + error);
    } finally {
      setIsLoading(false);
    }
  };

  const signInWithGithub = async () => {
    window.location.href = `${await getAPIUrl()}/auth/github/login`;
  };

  const signInWithGoogle = async () => {
    window.location.href = `${await getAPIUrl()}/auth/google/login`;
  };

<<<<<<< HEAD
  const signInWithMicrosoft = async () => {
    window.location.href = `${await getAPIUrl()}/auth/microsoft/login`;
=======
  const signInWithMeta = async () => {
    window.location.href = `${await getAPIUrl()}/auth/meta/login`;
>>>>>>> 4e0f5e80
  };

  return (
    <div className={cn('flex flex-col gap-6', className)} {...props}>
      <Card className='overflow-hidden p-0'>
        <CardContent className='grid p-0 md:grid-cols-2'>
          <form onSubmit={handleSubmit} className='p-6 md:p-8'>
            <div className='flex flex-col gap-6'>
              <div className='flex flex-col items-center text-center'>
                <h1 className='text-2xl font-bold'>Welcome</h1>
                <p className='text-muted-foreground text-balance'>
                  Register an Area account
                </p>
              </div>
              <div className='grid gap-3'>
                <Label htmlFor='username'>Username</Label>
                <Input
                  id='username'
                  name='username'
                  type='text'
                  placeholder='Your username'
                  required
                />
              </div>
              <div className='grid gap-3'>
                <Label htmlFor='email'>Email</Label>
                <Input
                  id='email'
                  name='email'
                  type='email'
                  placeholder='m@example.com'
                  required
                />
              </div>
              <div className='grid gap-3'>
                <Label htmlFor='password'>Password</Label>
                <InputPassword name='password' />
              </div>
              <div className='grid gap-3'>
                <Label htmlFor='confirm-password'>Confirm password</Label>
                <InputPassword
                  id='confirm-password'
                  name='confirm-password'
                  placeholder='Confirm password'
                />
              </div>
              <Button type='submit' className='w-full' disabled={isLoading}>
                {isLoading ? 'Registering...' : 'Register'}
              </Button>
              <div className='after:border-border relative text-center text-sm after:absolute after:inset-0 after:top-1/2 after:z-0 after:flex after:items-center after:border-t'>
                <span className='bg-card text-muted-foreground relative z-10 px-2'>
                  Or continue with
                </span>
              </div>
              <div className='grid grid-cols-3 gap-4'>
<<<<<<< HEAD
                <Button
                  variant='outline'
                  type='button'
=======
                <ButtonWithLoading
>>>>>>> 4e0f5e80
                  className='w-full'
                  onClick={async () => await signInWithGithub()}
                >
                  <FaGithub />
                  <span className='sr-only'>Login with Github</span>
<<<<<<< HEAD
                </Button>
                <Button
                  variant='outline'
                  type='button'
=======
                </ButtonWithLoading>
                <ButtonWithLoading
>>>>>>> 4e0f5e80
                  className='w-full'
                  onClick={async () => await signInWithGoogle()}
                >
                  <FaGoogle />
                  <span className='sr-only'>Login with Google</span>
<<<<<<< HEAD
                </Button>
                <Button
                  variant='outline'
                  type='button'
                  className='w-full'
                  onClick={async () => await signInWithMicrosoft()}
                >
                  <FaMicrosoft />
                  <span className='sr-only'>Login with Microsoft 365</span>
                </Button>
=======
                </ButtonWithLoading>
                <ButtonWithLoading
                  className='w-full'
                  onClick={async () => await signInWithMeta()}
                >
                  <FaMeta />
                  <span className='sr-only'>Login with Meta</span>
                </ButtonWithLoading>
>>>>>>> 4e0f5e80
              </div>
            </div>
          </form>
          <div className='bg-muted relative hidden md:block'>
            <Image
              width={500}
              height={500}
              src='/base-logo-inversed.png'
              alt='Image'
              className='absolute inset-0 h-full w-full object-cover dark:brightness-[0.2] dark:grayscale'
            />
          </div>
        </CardContent>
      </Card>
      <div className='text-muted-foreground *:[a]:hover:text-primary text-center text-xs text-balance *:[a]:underline *:[a]:underline-offset-4'>
        By clicking continue, you agree to our <a href='#'>Terms of Service</a>{' '}
        and <a href='#'>Privacy Policy</a>.
      </div>
    </div>
  );
}<|MERGE_RESOLUTION|>--- conflicted
+++ resolved
@@ -11,13 +11,9 @@
 import api from '@/lib/api';
 import Image from 'next/image';
 import { toast } from 'sonner';
-<<<<<<< HEAD
-import { getAPIUrl } from '@/lib/config';
-=======
 import InputPassword from './ui/input-password';
 import { getAPIUrl } from '@/lib/config';
 import ButtonWithLoading from './ui/button-with-loading';
->>>>>>> 4e0f5e80
 
 export function RegisterForm({
   className,
@@ -67,13 +63,8 @@
     window.location.href = `${await getAPIUrl()}/auth/google/login`;
   };
 
-<<<<<<< HEAD
   const signInWithMicrosoft = async () => {
     window.location.href = `${await getAPIUrl()}/auth/microsoft/login`;
-=======
-  const signInWithMeta = async () => {
-    window.location.href = `${await getAPIUrl()}/auth/meta/login`;
->>>>>>> 4e0f5e80
   };
 
   return (
@@ -129,53 +120,27 @@
                 </span>
               </div>
               <div className='grid grid-cols-3 gap-4'>
-<<<<<<< HEAD
-                <Button
-                  variant='outline'
-                  type='button'
-=======
                 <ButtonWithLoading
->>>>>>> 4e0f5e80
                   className='w-full'
                   onClick={async () => await signInWithGithub()}
                 >
                   <FaGithub />
                   <span className='sr-only'>Login with Github</span>
-<<<<<<< HEAD
-                </Button>
-                <Button
-                  variant='outline'
-                  type='button'
-=======
                 </ButtonWithLoading>
                 <ButtonWithLoading
->>>>>>> 4e0f5e80
                   className='w-full'
                   onClick={async () => await signInWithGoogle()}
                 >
                   <FaGoogle />
                   <span className='sr-only'>Login with Google</span>
-<<<<<<< HEAD
-                </Button>
-                <Button
-                  variant='outline'
-                  type='button'
+                </ButtonWithLoading>
+                <ButtonWithLoading
                   className='w-full'
                   onClick={async () => await signInWithMicrosoft()}
                 >
                   <FaMicrosoft />
                   <span className='sr-only'>Login with Microsoft 365</span>
-                </Button>
-=======
                 </ButtonWithLoading>
-                <ButtonWithLoading
-                  className='w-full'
-                  onClick={async () => await signInWithMeta()}
-                >
-                  <FaMeta />
-                  <span className='sr-only'>Login with Meta</span>
-                </ButtonWithLoading>
->>>>>>> 4e0f5e80
               </div>
             </div>
           </form>
