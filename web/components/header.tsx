--- conflicted
+++ resolved
@@ -6,34 +6,7 @@
 import { Menu, X } from "lucide-react"
 
 export default function Navigation() {
-<<<<<<< HEAD
-  const [isMenuOpen, setIsMenuOpen] = useState(false)
-=======
-  const pathname = usePathname();
-  const router = useRouter();
   const [isMenuOpen, setIsMenuOpen] = useState(false);
-  const { user, isAuthenticated, logout } = useAuth();
-
-  const navItems = [
-    { href: '/', label: 'Home' },
-    { href: '/catalogue', label: 'Catalogue' },
-    { href: '/services', label: 'Services' }, // Added Services link
-    { href: '/dashboard', label: 'Dashboard' },
-    { href: '/about', label: 'About' },
-  ];
-
-  const handleLogout = () => {
-    logout();
-  };
-
-  const handleSwitchToProfile = () => {
-    router.push('/profile');
-  };
-
-  const handleSwitchToAdmin = () => {
-    router.push('/admin');
-  };
->>>>>>> 8e2e93a7
 
   return (
     <nav className="sticky top-0 z-50 px-6 sm:px-8 lg:px-12 py-4">
