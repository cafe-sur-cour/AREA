--- conflicted
+++ resolved
@@ -115,27 +115,15 @@
                 >
                   <FaGoogle />
                   <span className='sr-only'>Login with Google</span>
-<<<<<<< HEAD
-                </Button>
-                <Button
-                  variant='outline'
+
+                </ButtonWithLoading>
+                <ButtonWithLoading
                   onClick={async () => await signInWithMicrosoft()}
-                  type='button'
                   className='w-full'
                 >
                   <FaMicrosoft />
                   <span className='sr-only'>Login with Microsoft 365</span>
-                </Button>
-=======
                 </ButtonWithLoading>
-                <ButtonWithLoading
-                  onClick={async () => await signInWithMeta()}
-                  className='w-full'
-                >
-                  <FaMeta />
-                  <span className='sr-only'>Login with Meta</span>
-                </ButtonWithLoading>
->>>>>>> 4e0f5e80
               </div>
               <div className='text-center text-sm'>
                 Don&apos;t have an account?{' '}
