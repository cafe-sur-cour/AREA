--- conflicted
+++ resolved
@@ -39,33 +39,25 @@
       if (response && response.data) {
         window.location.href = '/';
       } else {
-<<<<<<< HEAD
-        toast.error(t.auth.login.loginFailed);
-=======
-        toast.error('No response from server');
->>>>>>> 28d8dd64
+        toast.error(t.auth.login.noResponseFromServer);
       }
     } catch (error: unknown) {
       console.error('Login error:', error);
-<<<<<<< HEAD
-      toast.error(t.auth.login.loginFailed);
-=======
 
       if (error && typeof error === 'object' && 'response' in error) {
         const err = error as { response?: { status?: number } | null };
         if (err.response?.status === 401) {
-          toast.error('Invalid credentials');
+          toast.error(t.auth.login.invalidCredentials);
         } else if (err.response === null) {
-          toast.error('No response from server');
+          toast.error(t.auth.login.noResponseFromServer);
         } else if (err.response?.status && err.response.status >= 500) {
-          toast.error('Server error');
+          toast.error(t.auth.login.serverError);
         } else {
-          toast.error('Login failed');
+          toast.error(t.auth.login.loginFailed);
         }
       } else {
-        toast.error('Login failed');
+        toast.error(t.auth.login.loginFailed);
       }
->>>>>>> 28d8dd64
     } finally {
       setIsLoading(false);
     }
