--- conflicted
+++ resolved
@@ -86,7 +86,6 @@
 
 const sessionRepo = AppDataSource.getRepository(Session);
 
-<<<<<<< HEAD
 const sessionOptions: session.SessionOptions = {
   secret: process.env.SESSION_SECRET || 'super-secret-pass',
   resave: false,
@@ -101,16 +100,7 @@
 
 app.use(passport.initialize());
 app.use(passport.session());
-=======
-/* Route definition with API as prefix */
-app.use('/api/auth', authRoutes);
-app.use('/api/user', userRoutes);
-app.use('/api/github', githubRoutes);
-app.use('/api/services', serviceConfigRoutes);
-app.use('/api/info', apiRoutes);
-app.use('/api/webhooks', webhookRoutes);
-app.use('/about.json', aboutRoutes);
->>>>>>> 6549c21a
+
 
 setupSwagger(app);
 setupSignal();
@@ -150,7 +140,7 @@
     app.use('/api/services', serviceConfigRoutes);
     app.use('/api/info', apiRoutes);
     app.use('/about.json', aboutRoutes);
-    app.use('/webhooks', webhookRoutes);
+    app.use('/api/webhooks', webhookRoutes);
 
     app.listen(3000, () => {
       console.log('🚀 Server running on port 3000 (mapped to 8080 via Docker)');
