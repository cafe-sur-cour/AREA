--- conflicted
+++ resolved
@@ -6,12 +6,10 @@
 import cookieParser from 'cookie-parser';
 import { waitForPostgres } from './src/utils/waitForDb';
 import { setupSwagger } from './src/routes/docs/swagger';
-<<<<<<< HEAD
 import { setupSignal } from './src/utils/signal';
-=======
 import cors from 'cors';
 import process from 'process';
->>>>>>> 14a136f5
+
 
 import authRoutes from './src/routes/auth/auth';
 import userRoutes from './src/routes/user/user';
