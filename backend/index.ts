--- conflicted
+++ resolved
@@ -25,11 +25,7 @@
 import githubRoutes from './src/routes/github/github';
 import googleRoutes from './src/routes/google/google';
 import spotifyRoutes from './src/routes/spotify/spotify';
-<<<<<<< HEAD
 import microsoftRoutes from './src/routes/microsoft/microsoft';
-import serviceConfigRoutes from './src/routes/services/configs';
-=======
->>>>>>> 8668e510
 import servicesRoutes from './src/routes/services';
 import mappingsRoutes from './src/routes/services/mappings';
 
@@ -142,11 +138,6 @@
     app.use('/api/user', userRoutes);
     app.use('/api/github', githubRoutes);
     app.use('/api/google', googleRoutes);
-<<<<<<< HEAD
-    app.use('/api/services', serviceConfigRoutes);
-=======
-    app.use('/api/spotify', spotifyRoutes);
->>>>>>> 8668e510
     app.use('/api/services', servicesRoutes);
     app.use('/api/mappings', mappingsRoutes);
     app.use('/api/info', apiRoutes);
