import express, { Request, Response } from 'express';
import token from '../../middleware/token';
import { githubWebhookManager } from '../../services/services/github/webhookManager';
import { githubOAuth } from '../../services/services/github/oauth';
import { serviceSubscriptionManager } from '../../services/ServiceSubscriptionManager';

const router = express.Router();

/**
 * @swagger
 * /api/github/login/status:
 *   get:
<<<<<<< HEAD
 *     summary: Check GitHub OAuth connection status
 *     description: |
 *       Retrieves the current GitHub OAuth connection status for the authenticated user.
 *       Returns whether the user has connected their GitHub account and provides token details if connected.
=======
 *     summary: Check GitHub OAuth login status
>>>>>>> e09d68f7
 *     tags:
 *       - GitHub OAuth
 *     description: |
 *       Checks if user has completed OAuth authentication with GitHub.
 *       This indicates if the user can access GitHub API but not necessarily
 *       create webhooks (which requires app installation).
 *     security:
 *       - bearerAuth: []
 *     responses:
 *       200:
<<<<<<< HEAD
 *         description: GitHub OAuth connection status retrieved successfully
 *         content:
 *           application/json:
 *             schema:
 *               oneOf:
 *                 - type: object
 *                   description: User is not connected to GitHub
 *                   properties:
 *                     connected:
 *                       type: boolean
 *                       example: false
 *                       description: Indicates if the user has connected GitHub OAuth
 *                     message:
 *                       type: string
 *                       example: "GitHub not connected"
 *                       description: Status message explaining the connection state
 *                   required:
 *                     - connected
 *                     - message
 *                 - type: object
 *                   description: User is connected to GitHub
 *                   properties:
 *                     connected:
 *                       type: boolean
 *                       example: true
 *                       description: Indicates if the user has connected GitHub OAuth
 *                     token_expires_at:
 *                       type: string
 *                       format: date-time
 *                       example: "2025-09-29T15:30:00.000Z"
 *                       description: Date and time when the OAuth token expires
 *                     scopes:
 *                       type: array
 *                       items:
 *                         type: string
 *                         example: "repo"
 *                       description: Array of OAuth scopes granted to the token
 *                       example: ["repo", "user:email", "read:org"]
 *                   required:
 *                     - connected
 *                     - token_expires_at
 *                     - scopes
 *       401:
 *         description: Unauthorized - User must be authenticated to check OAuth status
 *         content:
 *           application/json:
 *             schema:
 *               type: object
 *               properties:
 *                 error:
 *                   type: string
 *                   example: "Unauthorized"
 *       500:
 *         description: Internal server error occurred while checking OAuth status
=======
 *         description: GitHub OAuth status
>>>>>>> e09d68f7
 *         content:
 *           application/json:
 *             schema:
 *               type: object
 *               properties:
<<<<<<< HEAD
 *                 error:
 *                   type: string
 *                   example: "Internal Server Error"
=======
 *                 connected:
 *                   type: boolean
 *                 token_expires_at:
 *                   type: string
 *                   nullable: true
 *                 scopes:
 *                   type: array
 *                   items:
 *                     type: string
 *       404:
 *         description: GitHub not connected
>>>>>>> e09d68f7
 */
router.get(
  '/login/status',
  token,
  async (req: Request, res: Response): Promise<Response> => {
    try {
      const userId = (req.auth as { id: number }).id;
      const userToken = await githubOAuth.getUserToken(userId);

<<<<<<< HEAD
      if (!token) {
        return res.status(200).json({
=======
      if (!userToken) {
        return res.status(404).json({
>>>>>>> e09d68f7
          connected: false,
          message: 'GitHub OAuth not completed',
        });
      }

      return res.status(200).json({
        connected: true,
        token_expires_at: userToken.expires_at,
        scopes: userToken.scopes,
      });
    } catch (err) {
      console.error(err);
      return res.status(500).json({ error: 'Internal Server Error' });
    }
  }
);

/**
 * @swagger
 * /api/github/subscribe/status:
 *   get:
 *     summary: Check GitHub service subscription status
 *     tags:
 *       - GitHub Service
 *     description: |
 *       Checks if user is subscribed to GitHub events. This is independent
 *       from OAuth login - user can be logged in but not subscribed to events.
 *     security:
 *       - bearerAuth: []
 *     responses:
 *       200:
 *         description: GitHub subscription status
 *         content:
 *           application/json:
 *             schema:
 *               type: object
 *               properties:
 *                 subscribed:
 *                   type: boolean
 *                   description: True if user is subscribed to GitHub events
 *                 oauth_connected:
 *                   type: boolean
 *                   description: True if user has GitHub OAuth token
 *                 can_create_webhooks:
 *                   type: boolean
 *                   description: True if user can create webhooks (subscribed + oauth)
 *                 subscribed_at:
 *                   type: string
 *                   nullable: true
 *                 unsubscribed_at:
 *                   type: string
 *                   nullable: true
 *       404:
 *         description: Not subscribed to GitHub service
 */
router.get(
  '/subscribe/status',
  token,
  async (req: Request, res: Response): Promise<Response> => {
    try {
      const userId = (req.auth as { id: number }).id;

      const userToken = await githubOAuth.getUserToken(userId);
      const oauthConnected = !!userToken;

      const subscription = await serviceSubscriptionManager.getUserSubscription(
        userId,
        'github'
      );
      const isSubscribed = subscription?.subscribed || false;

      if (!isSubscribed) {
        return res.status(404).json({
          subscribed: false,
          oauth_connected: oauthConnected,
          can_create_webhooks: false,
          message: 'Not subscribed to GitHub events',
        });
      }

      return res.status(200).json({
        subscribed: true,
        oauth_connected: oauthConnected,
        can_create_webhooks: isSubscribed && oauthConnected,
        subscribed_at: subscription?.subscribed_at || null,
        unsubscribed_at: subscription?.unsubscribed_at || null,
        scopes: userToken?.scopes || null,
      });
    } catch (err) {
      console.error(err);
      return res.status(500).json({ error: 'Internal Server Error' });
    }
  }
);

/**
 * @swagger
 * /api/github/subscribe:
 *   post:
 *     summary: Subscribe to GitHub events
 *     tags:
 *       - GitHub Service
 *     description: |
 *       Subscribe user to GitHub events. Requires OAuth to be connected first.
 *     security:
 *       - bearerAuth: []
 *     responses:
 *       200:
 *         description: Successfully subscribed
 *       400:
 *         description: OAuth required first
 *       500:
 *         description: Internal Server Error
 */
router.post(
  '/subscribe',
  token,
  async (req: Request, res: Response): Promise<Response> => {
    try {
      const userId = (req.auth as { id: number }).id;

      const userToken = await githubOAuth.getUserToken(userId);
      if (!userToken) {
        return res.status(400).json({
          error:
            'GitHub OAuth required first. Please connect your GitHub account.',
        });
      }

      const subscription = await serviceSubscriptionManager.subscribeUser(
        userId,
        'github'
      );

      return res.status(200).json({
        message: 'Successfully subscribed to GitHub events',
        subscription: {
          subscribed: subscription.subscribed,
          subscribed_at: subscription.subscribed_at,
          service: subscription.service,
        },
      });
    } catch (err) {
      console.error(err);
      return res.status(500).json({ error: 'Internal Server Error' });
    }
  }
);

/**
 * @swagger
 * /api/github/unsubscribe:
 *   post:
 *     summary: Unsubscribe from GitHub events
 *     tags:
 *       - GitHub Service
 *     description: |
 *       Unsubscribe user from GitHub events. OAuth connection remains intact.
 *     security:
 *       - bearerAuth: []
 *     responses:
 *       200:
 *         description: Successfully unsubscribed
 *       404:
 *         description: Not subscribed
 *       500:
 *         description: Internal Server Error
 */
router.post(
  '/unsubscribe',
  token,
  async (req: Request, res: Response): Promise<Response> => {
    try {
      const userId = (req.auth as { id: number }).id;

      const subscription = await serviceSubscriptionManager.unsubscribeUser(
        userId,
        'github'
      );

      if (!subscription) {
        return res.status(404).json({
          error: 'No active subscription found',
        });
      }

      return res.status(200).json({
        message: 'Successfully unsubscribed from GitHub events',
        subscription: {
          subscribed: subscription.subscribed,
          unsubscribed_at: subscription.unsubscribed_at,
          service: subscription.service,
        },
      });
    } catch (err) {
      console.error(err);
      return res.status(500).json({ error: 'Internal Server Error' });
    }
  }
);

/**
 * @swagger
 * /api/github/webhooks:
 *   get:
 *     summary: Get user's GitHub webhooks
 *     tags:
 *       - GitHub Webhooks
 *     security:
 *       - bearerAuth: []
 *     responses:
 *       200:
 *         description: List of user's GitHub webhooks
 *       401:
 *         description: Unauthorized
 */
router.get(
  '/webhooks',
  token,
  async (req: Request, res: Response): Promise<Response> => {
    try {
      const userId = (req.auth as { id: number }).id;
      const webhooks = await githubWebhookManager.getUserWebhooks(userId);
      return res.status(200).json(webhooks);
    } catch (err) {
      console.error(err);
      return res.status(500).json({ error: 'Internal Server Error' });
    }
  }
);

/**
 * @swagger
 * /api/github/webhooks:
 *   post:
 *     summary: Create a GitHub webhook
 *     tags:
 *       - GitHub Webhooks
 *     security:
 *       - bearerAuth: []
 *     requestBody:
 *       required: true
 *       content:
 *         application/json:
 *           schema:
 *             type: object
 *             required:
 *               - repository
 *               - events
 *             properties:
 *               repository:
 *                 type: string
 *                 description: Repository in format owner/repo
 *               events:
 *                 type: array
 *                 items:
 *                   type: string
 *                 description: List of events to subscribe to
 *               secret:
 *                 type: string
 *                 description: Optional webhook secret
 *     responses:
 *       201:
 *         description: Webhook created successfully
 *       400:
 *         description: Invalid request
 *       401:
 *         description: Unauthorized
 */
router.post(
  '/webhooks',
  token,
  async (req: Request, res: Response): Promise<Response> => {
    try {
      const userId = (req.auth as { id: number }).id;
      const { repository, events, secret } = req.body;

      if (!repository || !events || !Array.isArray(events)) {
        return res
          .status(400)
          .json({ error: 'Repository and events are required' });
      }

      const webhook = await githubWebhookManager.createWebhook(userId, {
        repository,
        events,
        secret,
      });

      return res.status(201).json(webhook);
    } catch (err) {
      console.error(err);
      return res.status(500).json({ error: 'Internal Server Error' });
    }
  }
);

/**
 * @swagger
 * /api/github/webhooks/{id}:
 *   delete:
 *     summary: Delete a GitHub webhook
 *     tags:
 *       - GitHub Webhooks
 *     security:
 *       - bearerAuth: []
 *     parameters:
 *       - in: path
 *         name: id
 *         required: true
 *         schema:
 *           type: integer
 *         description: Webhook ID
 *     responses:
 *       200:
 *         description: Webhook deleted successfully
 *       404:
 *         description: Webhook not found
 *       401:
 *         description: Unauthorized
 */
router.delete(
  '/webhooks/:id',
  token,
  async (req: Request, res: Response): Promise<Response> => {
    try {
      const userId = (req.auth as { id: number }).id;
      const webhookId = Number(req.params.id);

      await githubWebhookManager.deleteWebhook(userId, webhookId);

      return res.status(200).json({ message: 'Webhook deleted successfully' });
    } catch (err) {
      console.error(err);
      return res.status(500).json({ error: 'Internal Server Error' });
    }
  }
);

export default router;<|MERGE_RESOLUTION|>--- conflicted
+++ resolved
@@ -10,14 +10,7 @@
  * @swagger
  * /api/github/login/status:
  *   get:
-<<<<<<< HEAD
- *     summary: Check GitHub OAuth connection status
- *     description: |
- *       Retrieves the current GitHub OAuth connection status for the authenticated user.
- *       Returns whether the user has connected their GitHub account and provides token details if connected.
-=======
  *     summary: Check GitHub OAuth login status
->>>>>>> e09d68f7
  *     tags:
  *       - GitHub OAuth
  *     description: |
@@ -28,74 +21,12 @@
  *       - bearerAuth: []
  *     responses:
  *       200:
-<<<<<<< HEAD
- *         description: GitHub OAuth connection status retrieved successfully
- *         content:
- *           application/json:
- *             schema:
- *               oneOf:
- *                 - type: object
- *                   description: User is not connected to GitHub
- *                   properties:
- *                     connected:
- *                       type: boolean
- *                       example: false
- *                       description: Indicates if the user has connected GitHub OAuth
- *                     message:
- *                       type: string
- *                       example: "GitHub not connected"
- *                       description: Status message explaining the connection state
- *                   required:
- *                     - connected
- *                     - message
- *                 - type: object
- *                   description: User is connected to GitHub
- *                   properties:
- *                     connected:
- *                       type: boolean
- *                       example: true
- *                       description: Indicates if the user has connected GitHub OAuth
- *                     token_expires_at:
- *                       type: string
- *                       format: date-time
- *                       example: "2025-09-29T15:30:00.000Z"
- *                       description: Date and time when the OAuth token expires
- *                     scopes:
- *                       type: array
- *                       items:
- *                         type: string
- *                         example: "repo"
- *                       description: Array of OAuth scopes granted to the token
- *                       example: ["repo", "user:email", "read:org"]
- *                   required:
- *                     - connected
- *                     - token_expires_at
- *                     - scopes
- *       401:
- *         description: Unauthorized - User must be authenticated to check OAuth status
+ *         description: GitHub OAuth status
  *         content:
  *           application/json:
  *             schema:
  *               type: object
  *               properties:
- *                 error:
- *                   type: string
- *                   example: "Unauthorized"
- *       500:
- *         description: Internal server error occurred while checking OAuth status
-=======
- *         description: GitHub OAuth status
->>>>>>> e09d68f7
- *         content:
- *           application/json:
- *             schema:
- *               type: object
- *               properties:
-<<<<<<< HEAD
- *                 error:
- *                   type: string
- *                   example: "Internal Server Error"
-=======
  *                 connected:
  *                   type: boolean
  *                 token_expires_at:
@@ -107,7 +38,6 @@
  *                     type: string
  *       404:
  *         description: GitHub not connected
->>>>>>> e09d68f7
  */
 router.get(
   '/login/status',
@@ -117,13 +47,8 @@
       const userId = (req.auth as { id: number }).id;
       const userToken = await githubOAuth.getUserToken(userId);
 
-<<<<<<< HEAD
-      if (!token) {
-        return res.status(200).json({
-=======
       if (!userToken) {
         return res.status(404).json({
->>>>>>> e09d68f7
           connected: false,
           message: 'GitHub OAuth not completed',
         });
