import { Logger } from '../../config/entity/Logger';
import { AppDataSource } from '../../config/db';

export const createLog = async (
  error: number,
  kind:
    | 'login'
    | 'logout'
    | 'register'
    | 'user'
    | 'github'
    | 'google'
<<<<<<< HEAD
    | 'microsoft'
=======
    | 'spotify'
>>>>>>> f69e41c3
    | 'other',
  message: string | null
): Promise<Logger> => {
  const log = new Logger();
  log.type =
    error < 200 ? 'info' : error < 300 ? 'succ' : error < 400 ? 'warn' : 'err';
  log.kind = kind;
  log.message = message;
  return await AppDataSource.manager.save(log);
};<|MERGE_RESOLUTION|>--- conflicted
+++ resolved
@@ -10,11 +10,8 @@
     | 'user'
     | 'github'
     | 'google'
-<<<<<<< HEAD
     | 'microsoft'
-=======
     | 'spotify'
->>>>>>> f69e41c3
     | 'other',
   message: string | null
 ): Promise<Logger> => {
