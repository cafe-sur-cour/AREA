import { Logger } from '../../config/entity/Logger';
import { AppDataSource } from '../../config/db';

export const createLog = async (
  error: number,
<<<<<<< HEAD
  kind:
    | 'login'
    | 'logout'
    | 'register'
    | 'user'
    | 'github'
    | 'google'
    | 'microsoft'
    | 'spotify'
    | 'slack'
    | 'facebook'
    | 'other',
=======
  kind: string,
>>>>>>> 10b321ba
  message: string | null
): Promise<Logger> => {
  const log = new Logger();
  log.type =
    error < 200 ? 'info' : error < 300 ? 'succ' : error < 400 ? 'warn' : 'err';
  log.kind = kind;
  log.message = message;
  return await AppDataSource.manager.save(log);
};<|MERGE_RESOLUTION|>--- conflicted
+++ resolved
@@ -3,22 +3,7 @@
 
 export const createLog = async (
   error: number,
-<<<<<<< HEAD
-  kind:
-    | 'login'
-    | 'logout'
-    | 'register'
-    | 'user'
-    | 'github'
-    | 'google'
-    | 'microsoft'
-    | 'spotify'
-    | 'slack'
-    | 'facebook'
-    | 'other',
-=======
   kind: string,
->>>>>>> 10b321ba
   message: string | null
 ): Promise<Logger> => {
   const log = new Logger();
