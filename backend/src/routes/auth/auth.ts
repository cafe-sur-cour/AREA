import express, { Request, Response } from 'express';
import * as auth from './auth.service';
import process from 'process';
import jwt from 'jsonwebtoken';
import { JWT_SECRET } from 'index';
import mail from '../../middleware/mail';
import passport from 'passport';
import { MailerSend, EmailParams, Sender, Recipient } from 'mailersend';
import token from '../../middleware/token';
import { githubOAuth } from '../../services/services/github/oauth';

interface TokenPayload extends jwt.JwtPayload {
  email: string;
}

const mailerSend = new MailerSend({
  apiKey: process.env.MAILERSEND_API_KEY as string,
});

const router = express.Router();

/* Auth GET Routes */

/**
 * @swagger
 * /api/auth/login/status:
 *   get:
 *     summary: Check the login status of the current user
 *     tags:
 *       - Health
 *     responses:
 *       200:
 *         description: User is authenticated
 *         content:
 *           application/json:
 *             schema:
 *               type: object
 *       401:
 *         description: User is not authenticated
 *       500:
 *         description: Internal Server Error
 */
router.get(
  '/login/status',
  async (req: Request, res: Response): Promise<Response | void> => {
    try {
      if (req.auth) {
        return res.status(200).json({ authenticated: true, user: req.auth });
      } else {
        return res.status(401).json({ authenticated: false });
      }
    } catch (err) {
      console.error(err);
      return res.status(500).json({ error: 'Internal Server Error' });
    }
  }
);
/* Auth PUT Routes */

/**
 * @swagger
 * /api/auth/login:
 *   post:
 *     summary: Authenticate a user and return a JWT token
 *     tags:
 *       - Auth
 *     description: |
 *       Authenticates a user with email and password credentials.
 *       Returns a JWT token that can be used for accessing protected endpoints.
 *       The token is also set as an HTTP-only cookie for enhanced security.
 *
 *       **Requirements:**
 *       - User must be registered
 *       - Email must be verified
 *       - Credentials must be valid
 *     requestBody:
 *       required: true
 *       content:
 *         application/json:
 *           schema:
 *             type: object
 *             required:
 *               - email
 *               - password
 *             properties:
 *               email:
 *                 type: string
 *                 format: email
 *                 description: User's registered email address
 *                 example: "user@example.com"
 *               password:
 *                 type: string
 *                 format: password
 *                 description: User's password
 *                 minLength: 1
 *                 example: "mySecurePassword123"
 *     responses:
 *       200:
 *         description: Login successful - JWT token returned
 *         headers:
 *           Set-Cookie:
 *             description: HTTP-only authentication cookie
 *             schema:
 *               type: string
 *               example: "auth_token=eyJhbGciOiJIUzI1NiIsInR5cCI6IkpXVCJ9...; HttpOnly; SameSite=Strict; Max-Age=86400"
 *         content:
 *           application/json:
 *             schema:
 *               type: object
 *               properties:
 *                 token:
 *                   type: string
 *                   description: JWT token for authentication (expires in 1 hour)
 *                   example: "eyJhbGciOiJIUzI1NiIsInR5cCI6IkpXVCJ9.eyJlbWFpbCI6InVzZXJAZXhhbXBsZS5jb20iLCJpZCI6MSwiaXNfYWRtaW4iOmZhbHNlLCJpYXQiOjE2OTU2NDg4MDAsImV4cCI6MTY5NTY1MjQwMH0.signature"
 *       400:
 *         description: Bad Request - Missing or invalid input fields
 *         content:
 *           application/json:
 *             schema:
 *               type: object
 *               properties:
 *                 error:
 *                   type: string
 *                   example: "Bad Request"
 *                 message:
 *                   type: string
 *                   example: "Missing required fields: email, password"
 *       401:
 *         description: Unauthorized - Authentication failed
 *         content:
 *           application/json:
 *             schema:
 *               type: object
 *               properties:
 *                 error:
 *                   type: string
 *                   enum: ["Unauthorized"]
 *                   example: "Unauthorized"
 *               oneOf:
 *                 - description: "User not found, email not verified, or incorrect password"
 *       500:
 *         description: Internal Server Error - Unexpected server error
 *         content:
 *           application/json:
 *             schema:
 *               type: object
 *               properties:
 *                 error:
 *                   type: string
 *                   example: "Internal Server Error"
 */
router.post(
  '/login',
  async (req: Request, res: Response): Promise<Response | void> => {
    const { email, password } = req.body;
    try {
      if (!email || !password) {
        const missingFields = [];
        if (!email) missingFields.push('email');
        if (!password) missingFields.push('password');
        res.status(400).json({
          error: 'Bad Request',
          message: `Missing required fields: ${missingFields.join(', ')}`,
        });
        return;
      }
      const token = await auth.login(email, password);
      if (token instanceof Error) {
        res.status(401).json({ error: token.message });
        return;
      }

      res.cookie('auth_token', token, {
        maxAge: 86400000,
        httpOnly: true,
        sameSite: 'strict',
      });
      return res.status(200).json({ token });
    } catch (err) {
      console.error(err);
      return res.status(401).json({ error: 'Unauthorized' });
    }
  }
);

/**
 * @swagger
 * /api/auth/register:
 *   post:
 *     summary: Register a new user
 *     tags:
 *       - Auth
 *     requestBody:
 *       required: true
 *       content:
 *         application/json:
 *           schema:
 *             type: object
 *             required:
 *               - email
 *               - name
 *               - password
 *             properties:
 *               email:
 *                 type: string
 *               name:
 *                 type: string
 *               password:
 *                 type: string
 *     responses:
 *       201:
 *         description: User registered successfully
 *         content:
 *          application/json:
 *            schema:
 *              type: object
 *              properties:
 *               message:
 *                  type: string
 *       400:
 *         description: Missing required fields
 *         content:
 *          application/json:
 *            schema:
 *              type: object
 *              properties:
 *               error:
 *                  type: string
 *       409:
 *         description: Email already exists
 *         content:
 *          application/json:
 *            schema:
 *              type: object
 *              properties:
 *               error:
 *                  type: string
 *       500:
 *         description: Internal Server Error
 *         content:
 *          application/json:
 *            schema:
 *              type: object
 *              properties:
 *               error:
 *                  type: string
 */
router.post(
  '/register',
  async (req: Request, res: Response): Promise<Response | void> => {
    try {
      const body = req.body || {};
      const { email, name, password } = body;

      const missingFields = Object.entries({ email, name, password })
        .filter(([, value]) => value == null || value === '')
        .map(([key]) => key);

      if (missingFields.length > 0) {
        return res.status(400).json({
          error: 'Bad Request',
          message: `Missing required fields: ${missingFields.join(', ')}`,
        });
      }
      const token = await auth.register(email, name, password);
      if (token instanceof Error) {
        res.status(409).json({ error: token.message });
        return;
      }

      const sentFrom = new Sender(
        process.env.MAILERSEND_SENDER_EMAIL || '',
        process.env.MAILERSEND_SENDER_NAME || ''
      );
      const recipients = [new Recipient(email, name)];

      const emailParams = new EmailParams()
        .setFrom(sentFrom)
        .setTo(recipients)
        .setSubject('🔐 Account Verification').setHtml(`
          <div style="font-family: Arial, sans-serif; max-width: 600px; margin: auto; padding: 20px; border: 1px solid #648BA0; border-radius: 10px; background-color: #e4e2dd;">
          <style>
          @import url('https://fonts.googleapis.com/css2?family=Montserrat:wght@700&family=Open+Sans&display=swap');
          </style>
          <h2 style="color: #000000ff; text-align: center; font-family: 'Montserrat', Arial, sans-serif;">🔐 Verify Your Account</h2>
          <p style="font-size: 16px; font-family: 'Open Sans', Arial, sans-serif; color: #000000ff;">
          Hello ${name},
          </p>
          <p style="font-size: 16px; font-family: 'Open Sans', Arial, sans-serif; color: #000000ff;">
          Thank you for registering! Please verify your email address to complete your registration and access all features.
          </p>

          <table role="presentation" border="0" cellpadding="0" cellspacing="0" style="margin: 30px auto;">
          <tr>
              <td align="center" bgcolor="#57798B" style="border-radius: 5px;">
              <a href="${process.env.FRONTEND_URL}/verify?token=${token}"
              target="_blank"
              style="font-size: 16px; font-family: 'Open Sans', Arial, sans-serif; color: #FFFFFF; text-decoration: none; padding: 12px 24px; display: inline-block;">
              ✓ Verify My Account
              </a>
              </td>
          </tr>
          </table>

          <p style="font-size: 14px; font-family: 'Open Sans', Arial, sans-serif, color: #000000ff;">
          If you did not create an account, please ignore this email.
          </p>
          <hr style="margin: 20px 0; border-color: #000000ff;">
          <p style="font-size: 12px; font-family: 'Open Sans', Arial, sans-serif; color: #000000ff; text-align: center;">
          © ${new Date().getFullYear()} Café sur Cour - AREA - All rights reserved
          </p>
          </div>
          `);

      await mailerSend.email.send(emailParams);
      res.status(201).json({ message: 'User registered successfully' });
      return;
    } catch (err) {
      console.error(err);
      return res.status(500).json({ error: 'Internal Server Error' });
    }
  }
);

/**
 * @swagger
 * /api/auth/logout:
 *   post:
 *     summary: Logout a user
 *     tags:
 *       - Auth
 *     responses:
 *       200:
 *         description: User is logout
 *         content:
 *           application/json:
 *             schema:
 *               type: object
 *       500:
 *         description: Internal Server Error
 */
router.post('/logout', async (req: Request, res: Response): Promise<void> => {
  try {
    res.clearCookie('auth_token');
    res.status(200).json({ message: 'Logged out successfully' });
  } catch (err) {
    console.error(err);
    res.status(500).json({ error: 'Internal Server Error' });
  }
});

/**
 * @swagger
 * /api/auth/verify:
 *   post:
 *     summary: Verify an user's email
 *     tags:
 *       - Auth
 *     requestBody:
 *       required: true
 *       content:
 *         application/json:
 *           schema:
 *             type: object
 *             required:
 *               - token
 *             properties:
 *               token:
 *                 type: string
 *     responses:
 *       200:
 *         description: User is verified
 *         content:
 *           application/json:
 *             schema:
 *               type: object
 *               properties:
 *                 message:
 *                   type: string
 *       400:
 *         description: Bad Request
 *         content:
 *           application/json:
 *             schema:
 *               type: object
 *               properties:
 *                 error:
 *                   type: string
 *       401:
 *         description: Unauthorized
 *         content:
 *           application/json:
 *             schema:
 *               type: object
 *               properties:
 *                 error:
 *                   type: string
 *       409:
 *         description: Conflict
 *         content:
 *           application/json:
 *             schema:
 *               type: object
 *               properties:
 *                 error:
 *                   type: string
 *       500:
 *         description: Internal Server Error
 */
router.post('/verify', mail, (req: Request, res: Response) => {
  if (!req.token) {
    return res.status(401).json({ error: 'Authentication required' });
  }

  jwt.verify(
    req.token,
    JWT_SECRET as string,
    async (
      err: jwt.VerifyErrors | null,
      decoded: string | jwt.JwtPayload | undefined
    ) => {
      if (err || !decoded || typeof decoded === 'string') {
        return res.status(401).json({ error: 'Invalid token' });
      }
      const payload = decoded as TokenPayload;
      var result = await auth.verify(payload.email);
      if (result instanceof Error) {
        res.status(409).json({ error: result.message });
        return;
      }
      res.status(200).json({ message: 'Account verified successfully' });
    }
  );
});

/**
 * @swagger
 * /api/auth/github/login:
 *   get:
 *     summary: Initiate GitHub OAuth authorization for login/register
 *     tags:
 *       - OAuth
 *     description: |
 *       Redirects user to GitHub for OAuth authorization.
<<<<<<< HEAD
 *       If user is not authenticated, this will be used for login/register.
 *       If user is already authenticated, this will connect GitHub for service access.
 *     parameters:
 *       - name: token
 *         in: query
 *         required: false
 *         description: JWT token for service connection (when user is already authenticated)
 *         schema:
 *           type: string
=======
 *       This route is used for login/register when user is not authenticated.
>>>>>>> e09d68f7
 *     responses:
 *       302:
 *         description: Redirect to GitHub authorization page
 *       500:
 *         description: Internal Server Error
 */
<<<<<<< HEAD
router.get('/github', (req: Request, res: Response, next) => {
  const authToken = req.query.token as string || req.headers.authorization?.replace('Bearer ', '') || req.cookies?.auth_token;

  if (authToken) {
    const state = Buffer.from(JSON.stringify({ authToken })).toString('base64');
    passport.authenticate('github', { state })(req, res, next);
  } else {
    passport.authenticate('github')(req, res, next);
  }
});
=======
router.get('/github/login', passport.authenticate('github-login'));
>>>>>>> e09d68f7

/**
 * @swagger
 * /api/auth/github/callback:
 *   get:
 *     summary: Handle GitHub OAuth callback for both login/register and service connection
 *     tags:
 *       - OAuth
 *     description: |
 *       Exchanges authorization code for access token and handles authentication.
 *       Automatically determines whether to perform login/register or service connection
 *       based on user authentication status.
 *     parameters:
 *       - name: code
 *         in: query
 *         required: true
 *         description: Authorization code from GitHub
 *         schema:
 *           type: string
 *       - name: state
 *         in: query
 *         required: true
 *         description: State parameter for CSRF protection
 *         schema:
 *           type: string
 *     responses:
 *       200:
 *         description: OAuth successful
 *         content:
 *           application/json:
 *             schema:
 *               type: object
 *               oneOf:
 *                 - description: Login/Register response
 *                   properties:
 *                     token:
 *                       type: string
 *                     user:
 *                       type: object
 *                 - description: Service connection response
 *                   properties:
 *                     message:
 *                       type: string
 *                     user:
 *                       type: object
 *       400:
 *         description: Bad Request - Missing parameters
 *       500:
 *         description: Internal Server Error
 */
router.get(
  '/github/callback',
  async (req: Request, res: Response, next) => {
    try {
      const isAuthenticated = !!(req.auth || req.cookies?.auth_token);

      if (isAuthenticated) {
        passport.authenticate('github-subscribe', { session: false })(
          req,
          res,
          next
        );
      } else {
        passport.authenticate('github-login', { session: false })(
          req,
          res,
          next
        );
      }
    } catch (err) {
      console.error('GitHub OAuth callback error:', err);
      res.status(500).json({ error: 'Failed to authenticate with GitHub' });
    }
  },
  async (req: Request, res: Response): Promise<void> => {
    try {
      const user = req.user as { token: string };
      if (user && user.token) {
        res.cookie('auth_token', user.token, {
          maxAge: 86400000,
          httpOnly: true,
          sameSite: 'strict',
        });

        const isAuthenticated = !!(req.auth || req.cookies?.auth_token);
        if (isAuthenticated) {
          const appSlug = process.env.GITHUB_APP_SLUG || 'area-app';
          const userId = (req.auth as { id: number })?.id || 'unknown';
          const installUrl = `https://github.com/apps/${appSlug}/installations/new?state=${userId}`;
          return res.redirect(installUrl);
        }

        res.redirect(`${process.env.FRONTEND_URL || ''}`);
      } else {
        res.status(500).json({ error: 'Authentication failed' });
      }
    } catch (err) {
      console.error('GitHub OAuth callback error:', err);
      res.status(500).json({ error: 'Failed to authenticate with GitHub' });
    }
  }
);
/**
 * @swagger
 * /api/auth/github/subscribe:
 *   get:
 *     summary: Subscribe to GitHub service (OAuth + App Installation)
 *     tags:
 *       - OAuth
 *     description: |
 *       Complete subscription to GitHub service including OAuth authorization
 *       and GitHub App installation. This handles the full flow to enable
 *       webhook creation on user repositories.
 *     security:
 *       - bearerAuth: []
 *     responses:
 *       302:
 *         description: Redirect to GitHub for OAuth or App installation
 *       401:
 *         description: User not authenticated
 *       500:
 *         description: Internal Server Error
 */
router.get(
  '/github/subscribe',
  token,
  async (req: Request, res: Response, next) => {
    if (!req.auth) {
      return res.status(401).json({ error: 'Authentication required' });
    }

    try {
      const userId = (req.auth as { id: number }).id;
      const existingToken = await githubOAuth.getUserToken(userId);

      if (existingToken) {
        const appSlug = process.env.GITHUB_APP_SLUG || '';
        const installUrl = `https://github.com/apps/${appSlug}/installations/new?state=${userId}`;
        return res.redirect(installUrl);
      }
    } catch {
      console.log('No existing token found, proceeding with OAuth...');
    }

    passport.authenticate('github-subscribe', { session: false })(
      req,
      res,
      next
    );
  }
);
/**
 * @swagger
 * /api/auth/google/login:
 *   get:
 *     summary: Initiate Google OAuth authorization for login/register
 *     tags:
 *       - OAuth
 *     description: |
 *       Redirects user to Google for OAuth authorization.
 *       This route is used for login/register when user is not authenticated.
 *     responses:
 *       302:
 *         description: Redirect to Google authorization page
 *       500:
 *         description: Internal Server Error
 */
router.get(
  '/google/login',
  passport.authenticate('google-login', {
    scope: ['openid', 'email', 'profile'],
    session: false,
  })
);

/**
 * @swagger
 * /api/auth/google/subscribe:
 *   get:
 *     summary: Initiate Google OAuth authorization for service connection
 *     tags:
 *       - OAuth
 *     description: |
 *       Redirects user to Google for OAuth authorization.
 *       This route is used to connect Google account for service access when user is already authenticated.
 *     security:
 *       - bearerAuth: []
 *     responses:
 *       302:
 *         description: Redirect to Google authorization page
 *       401:
 *         description: User not authenticated
 *       500:
 *         description: Internal Server Error
 */
router.get('/google/subscribe', async (req: Request, res: Response, next) => {
  if (!req.auth) {
    return res.status(401).json({ error: 'Authentication required' });
  }
  passport.authenticate('google-subscribe', {
    scope: ['openid', 'email', 'profile'],
    session: false,
  })(req, res, next);
});

/**
 * @swagger
 * /api/auth/google/callback:
 *   get:
 *     summary: Handle Google OAuth callback for both login/register and service connection
 *     tags:
 *       - OAuth
 *     description: |
 *       Exchanges authorization code for access token and handles authentication.
 *       Automatically determines whether to perform login/register or service connection
 *       based on user authentication status.
 *     parameters:
 *       - name: code
 *         in: query
 *         required: true
 *         description: Authorization code from Google
 *         schema:
 *           type: string
 *       - name: state
 *         in: query
 *         required: true
 *         description: State parameter for CSRF protection
 *         schema:
 *           type: string
 *     responses:
 *       200:
 *         description: OAuth successful
 *         content:
 *           application/json:
 *             schema:
 *               type: object
 *               oneOf:
 *                 - description: Login/Register response
 *                   properties:
 *                     token:
 *                       type: string
 *                     user:
 *                       type: object
 *                 - description: Service connection response
 *                   properties:
 *                     message:
 *                       type: string
 *                     user:
 *                       type: object
 *       400:
 *         description: Bad Request - Missing parameters
 *       500:
 *         description: Internal Server Error
 */
router.get(
  '/google/callback',
  async (req: Request, res: Response, next) => {
    try {
      const isAuthenticated = !!(req.auth || req.cookies?.auth_token);

      if (isAuthenticated) {
        passport.authenticate('google-subscribe', { session: false })(
          req,
          res,
          next
        );
      } else {
        passport.authenticate('google-login', { session: false })(
          req,
          res,
          next
        );
      }
    } catch (err) {
      console.error('Google OAuth callback error:', err);
      res.status(500).json({ error: 'Failed to authenticate with Google' });
    }
  },
  async (req: Request, res: Response): Promise<void> => {
    try {
      const user = req.user as { token: string };
      if (user && user.token) {
        res.cookie('auth_token', user.token, {
          maxAge: 86400000,
          httpOnly: true,
          sameSite: 'strict',
        });
        res.redirect(`${process.env.FRONTEND_URL || ''}`);
      } else {
        res.status(500).json({ error: 'Authentication failed' });
      }
    } catch (err) {
      console.error('Google OAuth callback error:', err);
      res.status(500).json({ error: 'Failed to authenticate with Google' });
    }
  }
);

/**
 * @swagger
 * /api/auth/forgot-password:
 *   post:
 *     summary: Request a password reset link
 *     tags:
 *       - Auth
 *     description: |
 *       Initiates the password reset process by sending a reset link to the user's email address.
 *       For security reasons, the endpoint always returns a success message whether the email
 *       exists in the system or not, preventing email enumeration attacks.
 *
 *       **Process:**
 *       1. Validates the provided email address
 *       2. If email exists in database, generates a secure reset token
 *       3. Sends password reset email with reset link
 *       4. Returns success message (always, regardless of email existence)
 *
 *       **Security Features:**
 *       - No information disclosure about email existence
 *       - Secure token generation with expiration
 *       - Rate limiting recommended (implement in middleware)
 *     requestBody:
 *       required: true
 *       content:
 *         application/json:
 *           schema:
 *             type: object
 *             required:
 *               - email
 *             properties:
 *               email:
 *                 type: string
 *                 format: email
 *                 description: Email address of the user requesting password reset
 *                 example: "user@example.com"
 *                 pattern: "^[\\w\\.-]+@[\\w\\.-]+\\.[a-zA-Z]{2,}$"
 *     responses:
 *       200:
 *         description: Password reset request processed successfully
 *         content:
 *           application/json:
 *             schema:
 *               type: object
 *               properties:
 *                 message:
 *                   type: string
 *                   description: Generic success message for security
 *                   example: "If that email is registered, you will receive a password reset link."
 *       400:
 *         description: Bad Request - Missing or invalid email
 *         content:
 *           application/json:
 *             schema:
 *               type: object
 *               properties:
 *                 error:
 *                   type: string
 *                   example: "Email is required"
 *       500:
 *         description: Internal Server Error - Email service or database error
 *         content:
 *           application/json:
 *             schema:
 *               type: object
 *               properties:
 *                 error:
 *                   type: string
 *                   example: "Internal Server Error"
 *     examples:
 *       successful_request:
 *         summary: Successful password reset request
 *         value:
 *           email: "john.doe@example.com"
 *       invalid_email_format:
 *         summary: Invalid email format
 *         value:
 *           email: "invalid-email"
 */
router.post('/forgot-password', async (req: Request, res: Response) => {
  try {
    const { email } = req.body;
    if (!email) {
      return res.status(400).json({ error: 'Email is required' });
    }

    const token = await auth.requestReset(email);
    if (!token) {
      return res.status(200).json({
        message:
          'If that email is registered, you will receive a password reset link.',
      });
    }

    const sentFrom = new Sender(
      process.env.MAILERSEND_SENDER_EMAIL || 'no-reply@example.com',
      process.env.MAILERSEND_SENDER_NAME || 'AREA App'
    );
    const recipients = [new Recipient(email)];

    const emailParams = new EmailParams()
      .setFrom(sentFrom)
      .setTo(recipients)
      .setSubject('🔐 Reset Your Password').setHtml(`
          <div style="font-family: Arial, sans-serif; max-width: 600px; margin: auto; padding: 20px; border: 1px solid #648BA0; border-radius: 10px; background-color: #e4e2dd;">
          <style>
          @import url('https://fonts.googleapis.com/css2?family=Montserrat:wght@700&family=Open+Sans&display=swap');
          </style>
          <h2 style="color: #000000ff; text-align: center; font-family: 'Montserrat', Arial, sans-serif;">🔐 Reset Your Password</h2>
          <p style="font-size: 16px; font-family: 'Open Sans', Arial, sans-serif; color: #000000ff;">
          Hello,
          </p>
          <p style="font-size: 16px; font-family: 'Open Sans', Arial, sans-serif; color: #000000ff;">
          We received a request to reset your password. Click the button below to create a new password.
          </p>

          <table role="presentation" border="0" cellpadding="0" cellspacing="0" style="margin: 30px auto;">
          <tr>
          <td align="center" bgcolor="#57798B" style="border-radius: 5px;">
          <a href="${process.env.FRONTEND_URL}/reset-password?token=${token}"
          target="_blank"
          style="font-size: 16px; font-family: 'Open Sans', Arial, sans-serif; color: #FFFFFF; text-decoration: none; padding: 12px 24px; display: inline-block;">
          Reset Password
          </a>
          </td>
          </tr>
          </table>

          <p style="font-size: 14px; font-family: 'Open Sans', Arial, sans-serif, color: #000000ff;">
          If you did not request a password reset, please ignore this email or contact support if you have concerns.
          </p>
          <hr style="margin: 20px 0; border-color: #000000ff;">
          <p style="font-size: 12px; font-family: 'Open Sans', Arial, sans-serif; color: #000000ff; text-align: center;">
          © ${new Date().getFullYear()} Café sur Cour - AREA - All rights reserved
          </p>
          </div>
          `);

    await mailerSend.email.send(emailParams);
    res.status(200).json({
      message:
        'If that email is registered, you will receive a password reset link.',
    });
    return;
  } catch (error) {
    console.error(error);
    return res.status(500).json({ error: 'Internal Server Error' });
  }
});

/**
 * @swagger
 * /api/auth/reset-password:
 *   post:
 *     summary: Reset user password with a valid reset token
 *     tags:
 *       - Auth
 *     description: |
 *       Completes the password reset process by setting a new password for the user.
 *       This endpoint requires a valid reset token that was sent to the user's email
 *       via the forgot-password endpoint.
 *
 *       **Process:**
 *       1. Validates the reset token from Authorization header
 *       2. Verifies the token hasn't expired
 *       3. Updates the user's password with the new one
 *       4. Invalidates the reset token
 *
 *       **Security Features:**
 *       - Token-based authentication (single-use)
 *       - Password hashing before storage
 *       - Token expiration validation
 *       - Secure token transmission via headers
 *     security:
 *       - bearerAuth: []
 *     requestBody:
 *       required: true
 *       content:
 *         application/json:
 *           schema:
 *             type: object
 *             required:
 *               - newPassword
 *             properties:
 *               newPassword:
 *                 type: string
 *                 format: password
 *                 description: New password for the user account
 *                 minLength: 8
 *                 example: "NewSecurePassword123!"
 *                 pattern: "^(?=.*[a-z])(?=.*[A-Z])(?=.*\\d)(?=.*[@$!%*?&])[A-Za-z\\d@$!%*?&]{8,}$"
 *     responses:
 *       200:
 *         description: Password reset completed successfully
 *         content:
 *           application/json:
 *             schema:
 *               type: object
 *               properties:
 *                 message:
 *                   type: string
 *                   description: Success confirmation message
 *                   example: "Password has been reset successfully"
 *       400:
 *         description: Bad Request - Missing token or password, or invalid/expired token
 *         content:
 *           application/json:
 *             schema:
 *               type: object
 *               properties:
 *                 error:
 *                   type: string
 *                   enum:
 *                     - "Token is required"
 *                     - "New password is required"
 *                     - "Invalid or expired token"
 *                   examples:
 *                     missing_token:
 *                       value: "Token is required"
 *                     missing_password:
 *                       value: "New password is required"
 *                     invalid_token:
 *                       value: "Invalid or expired token"
 *       401:
 *         description: Unauthorized - Invalid or missing Authorization header
 *         content:
 *           application/json:
 *             schema:
 *               type: object
 *               properties:
 *                 msg:
 *                   type: string
 *                   example: "Unauthorized"
 *       500:
 *         description: Internal Server Error - Database or system error
 *         content:
 *           application/json:
 *             schema:
 *               type: object
 *               properties:
 *                 error:
 *                   type: string
 *                   example: "Internal Server Error"
 *     examples:
 *       successful_reset:
 *         summary: Successful password reset
 *         value:
 *           newPassword: "MyNewSecurePassword123!"
 *       weak_password:
 *         summary: Weak password example
 *         value:
 *           newPassword: "123"
 */
router.post('/reset-password', mail, async (req: Request, res: Response) => {
  if (!req.token) {
    return res.status(400).json({ error: 'Token is required' });
  }

  jwt.verify(
    req.token,
    JWT_SECRET as string,
    async (
      err: jwt.VerifyErrors | null,
      decoded: string | jwt.JwtPayload | undefined
    ) => {
      if (err || !decoded || typeof decoded === 'string') {
        return res.status(400).json({ error: 'Invalid or expired token' });
      }

      const { newPassword } = req.body;
      if (!newPassword) {
        return res.status(400).json({ error: 'New password is required' });
      }

      const result = await auth.resetPassword(
        decoded.email as string,
        newPassword
      );
      if (!result) {
        return res.status(400).json({ error: 'Invalid or expired token' });
      }

      return res
        .status(200)
        .json({ message: 'Password has been reset successfully' });
    }
  );
});

export default router;<|MERGE_RESOLUTION|>--- conflicted
+++ resolved
@@ -442,39 +442,14 @@
  *       - OAuth
  *     description: |
  *       Redirects user to GitHub for OAuth authorization.
-<<<<<<< HEAD
- *       If user is not authenticated, this will be used for login/register.
- *       If user is already authenticated, this will connect GitHub for service access.
- *     parameters:
- *       - name: token
- *         in: query
- *         required: false
- *         description: JWT token for service connection (when user is already authenticated)
- *         schema:
- *           type: string
-=======
  *       This route is used for login/register when user is not authenticated.
->>>>>>> e09d68f7
  *     responses:
  *       302:
  *         description: Redirect to GitHub authorization page
  *       500:
  *         description: Internal Server Error
  */
-<<<<<<< HEAD
-router.get('/github', (req: Request, res: Response, next) => {
-  const authToken = req.query.token as string || req.headers.authorization?.replace('Bearer ', '') || req.cookies?.auth_token;
-
-  if (authToken) {
-    const state = Buffer.from(JSON.stringify({ authToken })).toString('base64');
-    passport.authenticate('github', { state })(req, res, next);
-  } else {
-    passport.authenticate('github')(req, res, next);
-  }
-});
-=======
 router.get('/github/login', passport.authenticate('github-login'));
->>>>>>> e09d68f7
 
 /**
  * @swagger
