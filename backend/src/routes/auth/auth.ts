--- conflicted
+++ resolved
@@ -887,19 +887,6 @@
 
 /**
  * @swagger
-<<<<<<< HEAD
- * /api/auth/microsoft/login:
- *   get:
- *     summary: Initiate Microsoft OAuth authorization for login/register
- *     tags:
- *       - OAuth
- *     description: |
- *       Redirects user to Microsoft for OAuth authorization.
- *       This route is used for login/register when user is not authenticated.
- *     responses:
- *       302:
- *         description: Redirect to Microsoft authorization page
-=======
  * /api/auth/spotify/subscribe:
  *   get:
  *     summary: Subscribe to Spotify service
@@ -915,29 +902,10 @@
  *         description: Redirect to Spotify authorization page
  *       401:
  *         description: User not authenticated
->>>>>>> f69e41c3
  *       500:
  *         description: Internal Server Error
  */
 router.get(
-<<<<<<< HEAD
-  '/microsoft/login',
-  async (req: Request, res: Response) => {
-    try {
-      const { microsoftOAuth } = await import('../../services/services/microsoft/oauth');
-      const state = Math.random().toString(36).substring(2, 15);
-      const authUrl = microsoftOAuth.getAuthorizationUrl(state);
-      res.redirect(authUrl);
-    } catch (error) {
-      console.error('Microsoft OAuth login error:', error);
-      await createLog(
-        500,
-        'microsoft',
-        `Failed to initiate Microsoft OAuth: ${error}`
-      );
-      res.status(500).json({ error: 'Failed to initiate Microsoft OAuth' });
-    }
-=======
   '/spotify/subscribe',
   token,
   async (req: Request, res: Response, next) => {
@@ -953,69 +921,11 @@
       scope: 'user-read-email user-read-private',
       session: false,
     })(req, res, next);
->>>>>>> f69e41c3
   }
 );
 
 /**
  * @swagger
-<<<<<<< HEAD
- * /api/auth/microsoft/subscribe:
- *   get:
- *     summary: Initiate Microsoft OAuth authorization for service connection
- *     tags:
- *       - OAuth
- *     description: |
- *       Redirects user to Microsoft for OAuth authorization.
- *       This route is used to connect Microsoft account for service access when user is already authenticated.
- *     security:
- *       - bearerAuth: []
- *     responses:
- *       302:
- *         description: Redirect to Microsoft authorization page
- *       401:
- *         description: User not authenticated
- *       500:
- *         description: Internal Server Error
- */
-router.get('/microsoft/subscribe', async (req: Request, res: Response) => {
-  if (!req.auth) {
-    await createLog(
-      401,
-      'microsoft',
-      `Authentication required to subscribe to Microsoft`
-    );
-    return res.status(401).json({ error: 'Authentication required' });
-  }
-
-  try {
-    const { microsoftOAuth } = await import('../../services/services/microsoft/oauth');
-    const state = Math.random().toString(36).substring(2, 15);
-    const authUrl = microsoftOAuth.getAuthorizationUrl(state);
-    res.redirect(authUrl);
-  } catch (error) {
-    console.error('Microsoft OAuth subscribe error:', error);
-    await createLog(
-      500,
-      'microsoft',
-      `Failed to initiate Microsoft OAuth subscription: ${error}`
-    );
-    res.status(500).json({ error: 'Failed to initiate Microsoft OAuth subscription' });
-  }
-});
-
-/**
- * @swagger
- * /api/auth/microsoft/callback:
- *   get:
- *     summary: Handle Microsoft OAuth callback for both login/register and service connection
- *     tags:
- *       - OAuth
- *     description: |
- *       Exchanges authorization code for access token and handles authentication.
- *       Automatically determines whether to perform login/register or service connection
- *       based on user authentication status.
-=======
  * /api/auth/spotify/callback:
  *   get:
  *     summary: Handle Spotify OAuth callback for service connection
@@ -1024,16 +934,11 @@
  *     description: |
  *       Exchanges authorization code for access token and handles Spotify service connection.
  *       Automatically connects Spotify account for service access when user is authenticated.
->>>>>>> f69e41c3
  *     parameters:
  *       - name: code
  *         in: query
  *         required: true
-<<<<<<< HEAD
- *         description: Authorization code from Microsoft
-=======
  *         description: Authorization code from Spotify
->>>>>>> f69e41c3
  *         schema:
  *           type: string
  *       - name: state
@@ -1049,61 +954,17 @@
  *           application/json:
  *             schema:
  *               type: object
-<<<<<<< HEAD
- *               oneOf:
- *                 - description: Login/Register response
- *                   properties:
- *                     token:
- *                       type: string
- *                     user:
- *                       type: object
- *                 - description: Service connection response
- *                   properties:
- *                     message:
- *                       type: string
- *                     user:
- *                       type: object
-=======
  *               properties:
  *                 message:
  *                   type: string
  *                 user:
  *                   type: object
->>>>>>> f69e41c3
  *       400:
  *         description: Bad Request - Missing parameters
  *       500:
  *         description: Internal Server Error
  */
 router.get(
-<<<<<<< HEAD
-  '/microsoft/callback',
-  async (req: Request, res: Response, next) => {
-    try {
-      const isAuthenticated = !!(req.auth || req.cookies?.auth_token);
-
-      if (isAuthenticated) {
-        passport.authenticate('microsoft-subscribe', { session: false })(
-          req,
-          res,
-          next
-        );
-      } else {
-        passport.authenticate('microsoft-login', { session: false })(
-          req,
-          res,
-          next
-        );
-      }
-    } catch (err) {
-      console.error('Microsoft OAuth callback error:', err);
-      await createLog(
-        500,
-        'microsoft',
-        `Failed to authenticate with Microsoft: ${err}`
-      );
-      res.status(500).json({ error: 'Failed to authenticate with Microsoft' });
-=======
   '/spotify/callback',
   async (req: Request, res: Response, next) => {
     try {
@@ -1120,14 +981,199 @@
         `Failed to authenticate with Spotify: ${err}`
       );
       res.status(500).json({ error: 'Failed to authenticate with Spotify' });
->>>>>>> f69e41c3
     }
   },
   async (req: Request, res: Response): Promise<void> => {
     try {
       const user = req.user as { token: string };
       if (user && user.token) {
-<<<<<<< HEAD
+        res.redirect(
+          `${process.env.FRONTEND_URL || ''}?spotify_connected=true`
+        );
+      } else {
+        await createLog(
+          500,
+          'spotify',
+          `Failed to authenticate with Spotify: No token received`
+        );
+        res.status(500).json({ error: 'Authentication failed' });
+      }
+    } catch (err) {
+      console.error('Spotify OAuth callback error:', err);
+      await createLog(
+        500,
+        'spotify',
+        `Failed to authenticate with Spotify: ${err}`
+      );
+      res.status(500).json({ error: 'Failed to authenticate with Spotify' });
+    }
+  }
+);
+
+/**
+ * @swagger
+ * /api/auth/microsoft/login:
+ *   get:
+ *     summary: Initiate Microsoft OAuth authorization for login/register
+ *     tags:
+ *       - OAuth
+ *     description: |
+ *       Redirects user to Microsoft for OAuth authorization.
+ *       This route is used for login/register when user is not authenticated.
+ *     responses:
+ *       302:
+ *         description: Redirect to Microsoft authorization page
+ *       500:
+ *         description: Internal Server Error
+ */
+router.get(
+  '/microsoft/login',
+  async (req: Request, res: Response) => {
+    try {
+      const { microsoftOAuth } = await import('../../services/services/microsoft/oauth');
+      const state = Math.random().toString(36).substring(2, 15);
+      const authUrl = microsoftOAuth.getAuthorizationUrl(state);
+      res.redirect(authUrl);
+    } catch (error) {
+      console.error('Microsoft OAuth login error:', error);
+      await createLog(
+        500,
+        'microsoft',
+        `Failed to initiate Microsoft OAuth: ${error}`
+      );
+      res.status(500).json({ error: 'Failed to initiate Microsoft OAuth' });
+    }
+  }
+);
+
+/**
+ * @swagger
+ * /api/auth/microsoft/subscribe:
+ *   get:
+ *     summary: Initiate Microsoft OAuth authorization for service connection
+ *     tags:
+ *       - OAuth
+ *     description: |
+ *       Redirects user to Microsoft for OAuth authorization.
+ *       This route is used to connect Microsoft account for service access when user is already authenticated.
+ *     security:
+ *       - bearerAuth: []
+ *     responses:
+ *       302:
+ *         description: Redirect to Microsoft authorization page
+ *       401:
+ *         description: User not authenticated
+ *       500:
+ *         description: Internal Server Error
+ */
+router.get('/microsoft/subscribe', async (req: Request, res: Response) => {
+  if (!req.auth) {
+    await createLog(
+      401,
+      'microsoft',
+      `Authentication required to subscribe to Microsoft`
+    );
+    return res.status(401).json({ error: 'Authentication required' });
+  }
+
+  try {
+    const { microsoftOAuth } = await import('../../services/services/microsoft/oauth');
+    const state = Math.random().toString(36).substring(2, 15);
+    const authUrl = microsoftOAuth.getAuthorizationUrl(state);
+    res.redirect(authUrl);
+  } catch (error) {
+    console.error('Microsoft OAuth subscribe error:', error);
+    await createLog(
+      500,
+      'microsoft',
+      `Failed to initiate Microsoft OAuth subscription: ${error}`
+    );
+    res.status(500).json({ error: 'Failed to initiate Microsoft OAuth subscription' });
+  }
+});
+
+/**
+ * @swagger
+ * /api/auth/microsoft/callback:
+ *   get:
+ *     summary: Handle Microsoft OAuth callback for both login/register and service connection
+ *     tags:
+ *       - OAuth
+ *     description: |
+ *       Exchanges authorization code for access token and handles authentication.
+ *       Automatically determines whether to perform login/register or service connection
+ *       based on user authentication status.
+ *     parameters:
+ *       - name: code
+ *         in: query
+ *         required: true
+ *         description: Authorization code from Microsoft
+ *         schema:
+ *           type: string
+ *       - name: state
+ *         in: query
+ *         required: true
+ *         description: State parameter for CSRF protection
+ *         schema:
+ *           type: string
+ *     responses:
+ *       200:
+ *         description: OAuth successful
+ *         content:
+ *           application/json:
+ *             schema:
+ *               type: object
+ *               oneOf:
+ *                 - description: Login/Register response
+ *                   properties:
+ *                     token:
+ *                       type: string
+ *                     user:
+ *                       type: object
+ *                 - description: Service connection response
+ *                   properties:
+ *                     message:
+ *                       type: string
+ *                     user:
+ *                       type: object
+ *       400:
+ *         description: Bad Request - Missing parameters
+ *       500:
+ *         description: Internal Server Error
+ */
+router.get(
+  '/microsoft/callback',
+  async (req: Request, res: Response, next) => {
+    try {
+      const isAuthenticated = !!(req.auth || req.cookies?.auth_token);
+
+      if (isAuthenticated) {
+        passport.authenticate('microsoft-subscribe', { session: false })(
+          req,
+          res,
+          next
+        );
+      } else {
+        passport.authenticate('microsoft-login', { session: false })(
+          req,
+          res,
+          next
+        );
+      }
+    } catch (err) {
+      console.error('Microsoft OAuth callback error:', err);
+      await createLog(
+        500,
+        'microsoft',
+        `Failed to authenticate with Microsoft: ${err}`
+      );
+      res.status(500).json({ error: 'Failed to authenticate with Microsoft' });
+    }
+  },
+  async (req: Request, res: Response): Promise<void> => {
+    try {
+      const user = req.user as { token: string };
+      if (user && user.token) {
         res.cookie('auth_token', user.token, {
           maxAge: 86400000,
           httpOnly: true,
@@ -1141,21 +1187,10 @@
           500,
           'microsoft',
           `Failed to authenticate with Microsoft: No token received`
-=======
-        res.redirect(
-          `${process.env.FRONTEND_URL || ''}?spotify_connected=true`
-        );
-      } else {
-        await createLog(
-          500,
-          'spotify',
-          `Failed to authenticate with Spotify: No token received`
->>>>>>> f69e41c3
         );
         res.status(500).json({ error: 'Authentication failed' });
       }
     } catch (err) {
-<<<<<<< HEAD
       console.error('Microsoft OAuth callback error:', err);
       await createLog(
         500,
@@ -1163,15 +1198,6 @@
         `Failed to authenticate with Microsoft: ${err}`
       );
       res.status(500).json({ error: 'Failed to authenticate with Microsoft' });
-=======
-      console.error('Spotify OAuth callback error:', err);
-      await createLog(
-        500,
-        'spotify',
-        `Failed to authenticate with Spotify: ${err}`
-      );
-      res.status(500).json({ error: 'Failed to authenticate with Spotify' });
->>>>>>> f69e41c3
     }
   }
 );
