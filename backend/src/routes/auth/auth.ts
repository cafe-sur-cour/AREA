import express, { Request, Response } from 'express';
import * as auth from './auth.service';
import nodemailer from 'nodemailer';
import process from 'process';
import jwt from 'jsonwebtoken';
import { JWT_SECRET } from 'index';
<<<<<<< HEAD
import { githubOAuth } from '../../services/services/github/oauth';
import crypto from 'crypto';
import token from '../../middleware/token';
=======
import mail from '../../middleware/mail';
>>>>>>> ba94d030

interface TokenPayload extends jwt.JwtPayload {
  email: string;
}

const router = express.Router();

/* Auth GET Routes */

/**
 * @swagger
 * /api/auth/login/status:
 *   get:
 *     summary: Check the login status of the current user
 *     tags:
 *       - Health
 *     responses:
 *       200:
 *         description: User is authenticated
 *         content:
 *           application/json:
 *             schema:
 *               type: object
 *       401:
 *         description: User is not authenticated
 *       500:
 *         description: Internal Server Error
 */
router.get(
  '/login/status',
  async (req: Request, res: Response): Promise<Response | void> => {
    try {
      if (req.auth) {
        return res.status(200).json({ authenticated: true, user: req.auth });
      } else {
        return res.status(401).json({ authenticated: false });
      }
    } catch (err) {
      console.error(err);
      return res.status(500).json({ error: 'Internal Server Error' });
    }
  }
);
/* Auth PUT Routes */

/**
 * @swagger
 * /api/auth/login:
 *   post:
 *     summary: Authenticate a user and return a JWT token
 *     tags:
 *       - Auth
 *     description: |
 *       Authenticates a user with email and password credentials.
 *       Returns a JWT token that can be used for accessing protected endpoints.
 *       The token is also set as an HTTP-only cookie for enhanced security.
 *
 *       **Requirements:**
 *       - User must be registered
 *       - Email must be verified
 *       - Credentials must be valid
 *     requestBody:
 *       required: true
 *       content:
 *         application/json:
 *           schema:
 *             type: object
 *             required:
 *               - email
 *               - password
 *             properties:
 *               email:
 *                 type: string
 *                 format: email
 *                 description: User's registered email address
 *                 example: "user@example.com"
 *               password:
 *                 type: string
 *                 format: password
 *                 description: User's password
 *                 minLength: 1
 *                 example: "mySecurePassword123"
 *     responses:
 *       200:
 *         description: Login successful - JWT token returned
 *         headers:
 *           Set-Cookie:
 *             description: HTTP-only authentication cookie
 *             schema:
 *               type: string
 *               example: "auth_token=eyJhbGciOiJIUzI1NiIsInR5cCI6IkpXVCJ9...; HttpOnly; SameSite=Strict; Max-Age=86400"
 *         content:
 *           application/json:
 *             schema:
 *               type: object
 *               properties:
 *                 token:
 *                   type: string
 *                   description: JWT token for authentication (expires in 1 hour)
 *                   example: "eyJhbGciOiJIUzI1NiIsInR5cCI6IkpXVCJ9.eyJlbWFpbCI6InVzZXJAZXhhbXBsZS5jb20iLCJpZCI6MSwiaXNfYWRtaW4iOmZhbHNlLCJpYXQiOjE2OTU2NDg4MDAsImV4cCI6MTY5NTY1MjQwMH0.signature"
 *       400:
 *         description: Bad Request - Missing or invalid input fields
 *         content:
 *           application/json:
 *             schema:
 *               type: object
 *               properties:
 *                 error:
 *                   type: string
 *                   example: "Bad Request"
 *                 message:
 *                   type: string
 *                   example: "Missing required fields: email, password"
 *       401:
 *         description: Unauthorized - Authentication failed
 *         content:
 *           application/json:
 *             schema:
 *               type: object
 *               properties:
 *                 error:
 *                   type: string
 *                   enum: ["Unauthorized"]
 *                   example: "Unauthorized"
 *               oneOf:
 *                 - description: "User not found, email not verified, or incorrect password"
 *       500:
 *         description: Internal Server Error - Unexpected server error
 *         content:
 *           application/json:
 *             schema:
 *               type: object
 *               properties:
 *                 error:
 *                   type: string
 *                   example: "Internal Server Error"
 */
router.post(
  '/login',
  async (req: Request, res: Response): Promise<Response | void> => {
    const { email, password } = req.body;
    try {
      if (!email || !password) {
        const missingFields = [];
        if (!email) missingFields.push('email');
        if (!password) missingFields.push('password');
        res.status(400).json({
          error: 'Bad Request',
          message: `Missing required fields: ${missingFields.join(', ')}`,
        });
        return;
      }
      const token = await auth.login(email, password);
      if (token instanceof Error) {
        res.status(401).json({ error: token.message });
        return;
      }

      res.cookie('auth_token', token, {
        maxAge: 86400000,
        httpOnly: true,
        sameSite: 'strict',
      });
      return res.status(200).json({ token });
    } catch (err) {
      console.error(err);
      return res.status(401).json({ error: 'Unauthorized' });
    }
  }
);

/**
 * @swagger
 * /api/auth/register:
 *   post:
 *     summary: Register a new user
 *     tags:
 *       - Auth
 *     requestBody:
 *       required: true
 *       content:
 *         application/json:
 *           schema:
 *             type: object
 *             required:
 *               - email
 *               - name
 *               - password
 *             properties:
 *               email:
 *                 type: string
 *               name:
 *                 type: string
 *               password:
 *                 type: string
 *     responses:
 *       201:
 *         description: User registered successfully
 *       400:
 *         description: Missing required fields
 *       409:
 *         description: Email already exists
 *       500:
 *         description: Internal Server Error
 */
router.post(
  '/register',
  async (req: Request, res: Response): Promise<Response | void> => {
    try {
      const body = req.body || {};
      const { email, name, password } = body;

      const missingFields = Object.entries({ email, name, password })
        .filter(([, value]) => value == null || value === '')
        .map(([key]) => key);

      if (missingFields.length > 0) {
        console.log('Length : ', missingFields.length);
        return res.status(400).json({
          error: 'Bad Request',
          message: `Missing required fields: ${missingFields.join(', ')}`,
        });
      }
      const token = await auth.register(email, name, password);
      if (token instanceof Error) {
        res.status(409).json({ error: token.message });
        return;
      }

      const transporter = nodemailer.createTransport({
        service: 'SMTP',
        host: process.env.SMTP_HOST || '',
        port: parseInt(process.env.SMTP_PORT || '587'),
        secure: process.env.SMTP_SECURE === 'true',
        auth: {
          user: process.env.SMTP_USER || '',
          pass: process.env.SMTP_PASSWORD || '',
        },
      });

      transporter
        .verify()
        .then(() => console.log('SMTP prêt !'))
        .catch(err => console.error('Erreur SMTP :', err));

      const mailOptions = {
        from: '"Your App" <no-reply@yourapp.com>',
        to: email,
        subject: '🔐 Account Verification',
        html: `
          <div style="font-family: Arial, sans-serif; max-width: 600px; margin: auto; padding: 20px; border: 1px solid #648BA0; border-radius: 10px; background-color: #e4e2dd;">
          <style>
          @import url('https://fonts.googleapis.com/css2?family=Montserrat:wght@700&family=Open+Sans&display=swap');
          </style>
          <h2 style="color: #000000ff; text-align: center; font-family: 'Montserrat', Arial, sans-serif;">🔐 Verify Your Account</h2>
          <p style="font-size: 16px; font-family: 'Open Sans', Arial, sans-serif; color: #000000ff;">
          Hello ${name},
          </p>
          <p style="font-size: 16px; font-family: 'Open Sans', Arial, sans-serif; color: #000000ff;">
          Thank you for registering! Please verify your email address to complete your registration and access all features.
          </p>

          <table role="presentation" border="0" cellpadding="0" cellspacing="0" style="margin: 30px auto;">
          <tr>
              <td align="center" bgcolor="#57798B" style="border-radius: 5px;">
              <a href="${process.env.FRONTEND_URL}/verify?token=${token}"
              target="_blank"
              style="font-size: 16px; font-family: 'Open Sans', Arial, sans-serif; color: #FFFFFF; text-decoration: none; padding: 12px 24px; display: inline-block;">
              ✓ Verify My Account
              </a>
              </td>
          </tr>
          </table>

          <p style="font-size: 14px; font-family: 'Open Sans', Arial, sans-serif, color: #000000ff;">
          If you did not create an account, please ignore this email.
          </p>
          <hr style="margin: 20px 0; border-color: #000000ff;">
          <p style="font-size: 12px; font-family: 'Open Sans', Arial, sans-serif; color: #000000ff; text-align: center;">
          © ${new Date().getFullYear()} Café sur Cour - AREA - All rights reserved
          </p>
          </div>
          `,
      };

      await transporter.sendMail(mailOptions);
      res.status(201).json({ message: 'User registered successfully' });
      return;
    } catch (err) {
      console.error(err);
      return res.status(500).json({ error: 'Internal Server Error' });
    }
  }
);

/**
 * @swagger
 * /api/auth/logout:
 *   post:
 *     summary: Logout a user
 *     tags:
 *       - Auth
 *     responses:
 *       200:
 *         description: User is logout
 *         content:
 *           application/json:
 *             schema:
 *               type: object
 *       500:
 *         description: Internal Server Error
 */
router.post('/logout', async (req: Request, res: Response): Promise<void> => {
  try {
    res.clearCookie('auth_token');
    res.status(200).json({ message: 'Logged out successfully' });
  } catch (err) {
    console.error(err);
    res.status(500).json({ error: 'Internal Server Error' });
  }
});

/**
 * @swagger
 * /api/auth/verify:
 *   post:
 *     summary: Verify an user's email
 *     tags:
 *       - Auth
 *     requestBody:
 *       required: true
 *       content:
 *         application/json:
 *           schema:
 *             type: object
 *             required:
 *               - token
 *             properties:
 *               token:
 *                 type: string
 *     responses:
 *       200:
 *         description: User is verified
 *         content:
 *           application/json:
 *             schema:
 *               type: object
 *               properties:
 *                 message:
 *                   type: string
 *       400:
 *         description: Bad Request
 *         content:
 *           application/json:
 *             schema:
 *               type: object
 *               properties:
 *                 error:
 *                   type: string
 *       401:
 *         description: Unauthorized
 *         content:
 *           application/json:
 *             schema:
 *               type: object
 *               properties:
 *                 error:
 *                   type: string
 *       409:
 *         description: Conflict
 *         content:
 *           application/json:
 *             schema:
 *               type: object
 *               properties:
 *                 error:
 *                   type: string
 *       500:
 *         description: Internal Server Error
 */
router.post('/verify', mail, (req: Request, res: Response) => {
  if (!req.token) {
    return res.status(401).json({ error: 'Authentication required' });
  }

  jwt.verify(
    req.token,
    JWT_SECRET as string,
    async (
      err: jwt.VerifyErrors | null,
      decoded: string | jwt.JwtPayload | undefined
    ) => {
      if (err || !decoded || typeof decoded === 'string') {
        return res.status(401).json({ error: 'Invalid token' });
      }
      const payload = decoded as TokenPayload;
      var result = await auth.verify(payload.email);
      if (result instanceof Error) {
        res.status(409).json({ error: result.message });
        return;
      }
      res.status(200).json({ message: 'Account verified successfully' });
    }
  );
});

/**
 * @swagger
<<<<<<< HEAD
 * /api/auth/github:
 *   get:
 *     summary: Initiate GitHub OAuth authorization
 *     tags:
 *       - OAuth
 *     description: Redirects user to GitHub for OAuth authorization
 *     responses:
 *       302:
 *         description: Redirect to GitHub authorization page
 *       401:
 *         description: User not authenticated
 *       500:
 *         description: Internal Server Error
 */
router.get(
  '/github',
  token,
  async (req: Request, res: Response): Promise<void> => {
    try {
      const state = crypto.randomBytes(32).toString('hex');
      const authUrl = githubOAuth.getAuthorizationUrl(state);
      res.redirect(authUrl);
    } catch (err) {
      console.error('GitHub OAuth initiation error:', err);
      res.status(500).json({ error: 'Internal Server Error' });
    }
  }
);

/**
 * @swagger
 * /api/auth/github/callback:
 *   get:
 *     summary: Handle GitHub OAuth callback
 *     tags:
 *       - OAuth
 *     description: Exchanges authorization code for access token and stores it
 *     parameters:
 *       - name: code
 *         in: query
 *         required: true
 *         description: Authorization code from GitHub
 *         schema:
 *           type: string
 *       - name: state
 *         in: query
 *         required: true
 *         description: State parameter for CSRF protection
 *         schema:
 *           type: string
 *     responses:
 *       200:
 *         description: OAuth successful, token stored
=======
 * /api/auth/forgot-password:
 *   post:
 *     summary: Request a password reset link
 *     tags:
 *       - Auth
 *     description: |
 *       Initiates the password reset process by sending a reset link to the user's email address.
 *       For security reasons, the endpoint always returns a success message whether the email
 *       exists in the system or not, preventing email enumeration attacks.
 *
 *       **Process:**
 *       1. Validates the provided email address
 *       2. If email exists in database, generates a secure reset token
 *       3. Sends password reset email with reset link
 *       4. Returns success message (always, regardless of email existence)
 *
 *       **Security Features:**
 *       - No information disclosure about email existence
 *       - Secure token generation with expiration
 *       - Rate limiting recommended (implement in middleware)
 *     requestBody:
 *       required: true
 *       content:
 *         application/json:
 *           schema:
 *             type: object
 *             required:
 *               - email
 *             properties:
 *               email:
 *                 type: string
 *                 format: email
 *                 description: Email address of the user requesting password reset
 *                 example: "user@example.com"
 *                 pattern: "^[\\w\\.-]+@[\\w\\.-]+\\.[a-zA-Z]{2,}$"
 *     responses:
 *       200:
 *         description: Password reset request processed successfully
 *         content:
 *           application/json:
 *             schema:
 *               type: object
 *               properties:
 *                 message:
 *                   type: string
 *                   description: Generic success message for security
 *                   example: "If that email is registered, you will receive a password reset link."
 *       400:
 *         description: Bad Request - Missing or invalid email
 *         content:
 *           application/json:
 *             schema:
 *               type: object
 *               properties:
 *                 error:
 *                   type: string
 *                   example: "Email is required"
 *       500:
 *         description: Internal Server Error - Email service or database error
 *         content:
 *           application/json:
 *             schema:
 *               type: object
 *               properties:
 *                 error:
 *                   type: string
 *                   example: "Internal Server Error"
 *     examples:
 *       successful_request:
 *         summary: Successful password reset request
 *         value:
 *           email: "john.doe@example.com"
 *       invalid_email_format:
 *         summary: Invalid email format
 *         value:
 *           email: "invalid-email"
 */
router.post('/forgot-password', async (req: Request, res: Response) => {
  try {
    const { email } = req.body;
    if (!email) {
      return res.status(400).json({ error: 'Email is required' });
    }

    const token = await auth.requestReset(email);
    if (!token) {
      return res.status(200).json({
        message:
          'If that email is registered, you will receive a password reset link.',
      });
    }

    const transporter = nodemailer.createTransport({
      service: 'SMTP',
      host: process.env.SMTP_HOST || '',
      port: parseInt(process.env.SMTP_PORT || '587'),
      secure: process.env.SMTP_SECURE === 'true',
      auth: {
        user: process.env.SMTP_USER || '',
        pass: process.env.SMTP_PASSWORD || '',
      },
    });

    transporter
      .verify()
      .then(() => console.log('SMTP prêt !'))
      .catch(err => console.error('Erreur SMTP :', err));

    const mailOptions = {
      from: '"Your App" <no-reply@yourapp.com>',
      to: email,
      subject: '🔐 Reset Your Password',
      html: `
          <div style="font-family: Arial, sans-serif; max-width: 600px; margin: auto; padding: 20px; border: 1px solid #648BA0; border-radius: 10px; background-color: #e4e2dd;">
          <style>
          @import url('https://fonts.googleapis.com/css2?family=Montserrat:wght@700&family=Open+Sans&display=swap');
          </style>
          <h2 style="color: #000000ff; text-align: center; font-family: 'Montserrat', Arial, sans-serif;">🔐 Reset Your Password</h2>
          <p style="font-size: 16px; font-family: 'Open Sans', Arial, sans-serif; color: #000000ff;">
          Hello,
          </p>
          <p style="font-size: 16px; font-family: 'Open Sans', Arial, sans-serif; color: #000000ff;">
          We received a request to reset your password. Click the button below to create a new password.
          </p>

          <table role="presentation" border="0" cellpadding="0" cellspacing="0" style="margin: 30px auto;">
          <tr>
          <td align="center" bgcolor="#57798B" style="border-radius: 5px;">
          <a href="${process.env.FRONTEND_URL}/reset-password?token=${token}"
          target="_blank"
          style="font-size: 16px; font-family: 'Open Sans', Arial, sans-serif; color: #FFFFFF; text-decoration: none; padding: 12px 24px; display: inline-block;">
          Reset Password
          </a>
          </td>
          </tr>
          </table>

          <p style="font-size: 14px; font-family: 'Open Sans', Arial, sans-serif, color: #000000ff;">
          If you did not request a password reset, please ignore this email or contact support if you have concerns.
          </p>
          <hr style="margin: 20px 0; border-color: #000000ff;">
          <p style="font-size: 12px; font-family: 'Open Sans', Arial, sans-serif; color: #000000ff; text-align: center;">
          © ${new Date().getFullYear()} Café sur Cour - AREA - All rights reserved
          </p>
          </div>
          `,
    };

    await transporter.sendMail(mailOptions);
    res.status(201).json({
      message:
        'If that email is registered, you will receive a password reset link.',
    });
    return;
  } catch (error) {
    console.error(error);
    return res.status(500).json({ error: 'Internal Server Error' });
  }
});

/**
 * @swagger
 * /api/auth/reset-password:
 *   post:
 *     summary: Reset user password with a valid reset token
 *     tags:
 *       - Auth
 *     description: |
 *       Completes the password reset process by setting a new password for the user.
 *       This endpoint requires a valid reset token that was sent to the user's email
 *       via the forgot-password endpoint.
 *
 *       **Process:**
 *       1. Validates the reset token from Authorization header
 *       2. Verifies the token hasn't expired
 *       3. Updates the user's password with the new one
 *       4. Invalidates the reset token
 *
 *       **Security Features:**
 *       - Token-based authentication (single-use)
 *       - Password hashing before storage
 *       - Token expiration validation
 *       - Secure token transmission via headers
 *     security:
 *       - bearerAuth: []
 *     requestBody:
 *       required: true
 *       content:
 *         application/json:
 *           schema:
 *             type: object
 *             required:
 *               - newPassword
 *             properties:
 *               newPassword:
 *                 type: string
 *                 format: password
 *                 description: New password for the user account
 *                 minLength: 8
 *                 example: "NewSecurePassword123!"
 *                 pattern: "^(?=.*[a-z])(?=.*[A-Z])(?=.*\\d)(?=.*[@$!%*?&])[A-Za-z\\d@$!%*?&]{8,}$"
 *     responses:
 *       200:
 *         description: Password reset completed successfully
>>>>>>> ba94d030
 *         content:
 *           application/json:
 *             schema:
 *               type: object
 *               properties:
 *                 message:
 *                   type: string
<<<<<<< HEAD
 *                 user:
 *                   type: object
 *       400:
 *         description: Bad Request - Missing parameters
 *       401:
 *         description: User not authenticated
 *       500:
 *         description: Internal Server Error
 */
router.get(
  '/github/callback',
  token,
  async (req: Request, res: Response): Promise<void> => {
    try {
      const { code, state } = req.query;

      if (!code || typeof code !== 'string') {
        res.status(400).json({ error: 'Authorization code is required' });
        return;
      }

      if (!state || typeof state !== 'string') {
        res.status(400).json({ error: 'State parameter is required' });
        return;
      }

      const tokenData = await githubOAuth.exchangeCodeForToken(code);

      const githubUser = await githubOAuth.getUserInfo(tokenData.access_token);

      const userId = (req.auth as { id: number }).id;
      await githubOAuth.storeUserToken(userId, tokenData);

      res.status(200).json({
        message: 'GitHub account connected successfully',
        user: {
          github_id: githubUser.id,
          github_login: githubUser.login,
          github_name: githubUser.name,
        },
      });
    } catch (err) {
      console.error('GitHub OAuth callback error:', err);
      res.status(500).json({ error: 'Failed to connect GitHub account' });
    }
  }
);
=======
 *                   description: Success confirmation message
 *                   example: "Password has been reset successfully"
 *       400:
 *         description: Bad Request - Missing token or password, or invalid/expired token
 *         content:
 *           application/json:
 *             schema:
 *               type: object
 *               properties:
 *                 error:
 *                   type: string
 *                   enum:
 *                     - "Token is required"
 *                     - "New password is required"
 *                     - "Invalid or expired token"
 *                   examples:
 *                     missing_token:
 *                       value: "Token is required"
 *                     missing_password:
 *                       value: "New password is required"
 *                     invalid_token:
 *                       value: "Invalid or expired token"
 *       401:
 *         description: Unauthorized - Invalid or missing Authorization header
 *         content:
 *           application/json:
 *             schema:
 *               type: object
 *               properties:
 *                 msg:
 *                   type: string
 *                   example: "Unauthorized"
 *       500:
 *         description: Internal Server Error - Database or system error
 *         content:
 *           application/json:
 *             schema:
 *               type: object
 *               properties:
 *                 error:
 *                   type: string
 *                   example: "Internal Server Error"
 *     examples:
 *       successful_reset:
 *         summary: Successful password reset
 *         value:
 *           newPassword: "MyNewSecurePassword123!"
 *       weak_password:
 *         summary: Weak password example
 *         value:
 *           newPassword: "123"
 */
router.post('/reset-password', mail, async (req: Request, res: Response) => {
  try {
    if (!req.token) {
      return res.status(400).json({ error: 'Token is required' });
    }

    const { newPassword } = req.body;
    if (!newPassword) {
      return res.status(400).json({ error: 'New password is required' });
    }

    const result = await auth.resetPassword(req.token, newPassword);
    if (!result) {
      return res.status(400).json({ error: 'Invalid or expired token' });
    }

    return res
      .status(200)
      .json({ message: 'Password has been reset successfully' });
  } catch (error) {
    console.error(error);
    return res.status(500).json({ error: 'Internal Server Error' });
  }
});
>>>>>>> ba94d030

export default router;<|MERGE_RESOLUTION|>--- conflicted
+++ resolved
@@ -4,13 +4,10 @@
 import process from 'process';
 import jwt from 'jsonwebtoken';
 import { JWT_SECRET } from 'index';
-<<<<<<< HEAD
 import { githubOAuth } from '../../services/services/github/oauth';
 import crypto from 'crypto';
 import token from '../../middleware/token';
-=======
 import mail from '../../middleware/mail';
->>>>>>> ba94d030
 
 interface TokenPayload extends jwt.JwtPayload {
   email: string;
@@ -419,7 +416,6 @@
 
 /**
  * @swagger
-<<<<<<< HEAD
  * /api/auth/github:
  *   get:
  *     summary: Initiate GitHub OAuth authorization
@@ -473,7 +469,63 @@
  *     responses:
  *       200:
  *         description: OAuth successful, token stored
-=======
+ *         content:
+ *           application/json:
+ *             schema:
+ *               type: object
+ *               properties:
+ *                 message:
+ *                   type: string
+ *                 user:
+ *                   type: object
+ *       400:
+ *         description: Bad Request - Missing parameters
+ *       401:
+ *         description: User not authenticated
+ *       500:
+ *         description: Internal Server Error
+ */
+router.get(
+  '/github/callback',
+  token,
+  async (req: Request, res: Response): Promise<void> => {
+    try {
+      const { code, state } = req.query;
+
+      if (!code || typeof code !== 'string') {
+        res.status(400).json({ error: 'Authorization code is required' });
+        return;
+      }
+
+      if (!state || typeof state !== 'string') {
+        res.status(400).json({ error: 'State parameter is required' });
+        return;
+      }
+
+      const tokenData = await githubOAuth.exchangeCodeForToken(code);
+
+      const githubUser = await githubOAuth.getUserInfo(tokenData.access_token);
+
+      const userId = (req.auth as { id: number }).id;
+      await githubOAuth.storeUserToken(userId, tokenData);
+
+      res.status(200).json({
+        message: 'GitHub account connected successfully',
+        user: {
+          github_id: githubUser.id,
+          github_login: githubUser.login,
+          github_name: githubUser.name,
+        },
+      });
+    } catch (err) {
+      console.error('GitHub OAuth callback error:', err);
+      res.status(500).json({ error: 'Failed to connect GitHub account' });
+    }
+  }
+);
+
+/**
+ * @swagger
  * /api/auth/forgot-password:
  *   post:
  *     summary: Request a password reset link
@@ -678,7 +730,6 @@
  *     responses:
  *       200:
  *         description: Password reset completed successfully
->>>>>>> ba94d030
  *         content:
  *           application/json:
  *             schema:
@@ -686,55 +737,6 @@
  *               properties:
  *                 message:
  *                   type: string
-<<<<<<< HEAD
- *                 user:
- *                   type: object
- *       400:
- *         description: Bad Request - Missing parameters
- *       401:
- *         description: User not authenticated
- *       500:
- *         description: Internal Server Error
- */
-router.get(
-  '/github/callback',
-  token,
-  async (req: Request, res: Response): Promise<void> => {
-    try {
-      const { code, state } = req.query;
-
-      if (!code || typeof code !== 'string') {
-        res.status(400).json({ error: 'Authorization code is required' });
-        return;
-      }
-
-      if (!state || typeof state !== 'string') {
-        res.status(400).json({ error: 'State parameter is required' });
-        return;
-      }
-
-      const tokenData = await githubOAuth.exchangeCodeForToken(code);
-
-      const githubUser = await githubOAuth.getUserInfo(tokenData.access_token);
-
-      const userId = (req.auth as { id: number }).id;
-      await githubOAuth.storeUserToken(userId, tokenData);
-
-      res.status(200).json({
-        message: 'GitHub account connected successfully',
-        user: {
-          github_id: githubUser.id,
-          github_login: githubUser.login,
-          github_name: githubUser.name,
-        },
-      });
-    } catch (err) {
-      console.error('GitHub OAuth callback error:', err);
-      res.status(500).json({ error: 'Failed to connect GitHub account' });
-    }
-  }
-);
-=======
  *                   description: Success confirmation message
  *                   example: "Password has been reset successfully"
  *       400:
@@ -811,6 +813,5 @@
     return res.status(500).json({ error: 'Internal Server Error' });
   }
 });
->>>>>>> ba94d030
 
 export default router;