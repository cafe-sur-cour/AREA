--- conflicted
+++ resolved
@@ -11,20 +11,12 @@
     'Google services integration including Gmail, Calendar, and Drive',
   version: '1.0.0',
   icon: getIconSvg('FaGoogle'),
-<<<<<<< HEAD
   actions: googleActions,
   reactions: googleReactions,
   getCredentials: async (userId: number) => {
     const { googleOAuth } = await import('./oauth');
     const userToken = await googleOAuth.getUserToken(userId);
     return userToken ? { access_token: userToken.token_value } : {};
-=======
-  actions: [],
-  reactions: [],
-  oauth: {
-    enabled: true,
-    supportsLogin: true,
->>>>>>> 10b321ba
   },
 };
 
@@ -34,13 +26,9 @@
 
 export async function initialize(): Promise<void> {
   console.log('Initializing Google service...');
-<<<<<<< HEAD
-  console.log('Google service initialized with Gmail, Calendar, and Drive');
-=======
   const { initializeGooglePassport } = await import('./passport');
   initializeGooglePassport();
   console.log('Google service initialized');
->>>>>>> 10b321ba
 }
 
 export async function cleanup(): Promise<void> {
