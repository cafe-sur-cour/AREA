--- conflicted
+++ resolved
@@ -6,21 +6,15 @@
   Strategy as GoogleStrategy,
   Profile as GoogleProfile,
 } from 'passport-google-oauth20';
-<<<<<<< HEAD
+import { Strategy as OAuth2Strategy } from 'passport-oauth2';
 import { Strategy as CustomStrategy } from 'passport-custom';
-=======
-import { Strategy as OAuth2Strategy } from 'passport-oauth2';
->>>>>>> f69e41c3
 import { Request } from 'express';
 import jwt from 'jsonwebtoken';
 import { oauthLogin, connectOAuthProvider } from '../routes/auth/auth.service';
 import { githubOAuth } from '../services/services/github/oauth';
 import { googleOAuth } from '../services/services/google/oauth';
-<<<<<<< HEAD
+import { spotifyOAuth } from '../services/services/spotify/oauth';
 import { microsoftOAuth } from '../services/services/microsoft/oauth';
-=======
-import { spotifyOAuth } from '../services/services/spotify/oauth';
->>>>>>> f69e41c3
 import { JWT_SECRET } from '../../index';
 
 export interface GitHubUser {
@@ -37,11 +31,14 @@
   token: string;
 }
 
-<<<<<<< HEAD
 export interface MicrosoftUser {
-=======
+  id: string;
+  name: string;
+  email: string;
+  token: string;
+}
+
 export interface SpotifyUser {
->>>>>>> f69e41c3
   id: string;
   name: string;
   email: string;
@@ -390,43 +387,6 @@
 );
 
 passport.use(
-<<<<<<< HEAD
-  'microsoft-login',
-  new CustomStrategy(
-    async (req: Request, done: any) => {
-      try {
-        const { code } = req.query;
-        if (!code || typeof code !== 'string') {
-          return done(new Error('Authorization code is missing'), null);
-        }
-
-        const tokenData = await microsoftOAuth.exchangeCodeForToken(code);
-        const userInfo = await microsoftOAuth.getUserInfo(tokenData.access_token);
-        const userToken = await oauthLogin(
-          'microsoft',
-          userInfo.id,
-          userInfo.mail || userInfo.userPrincipalName,
-          userInfo.displayName
-        );
-
-        if (userToken instanceof Error) {
-          return done(userToken, null);
-        }
-
-        const decoded = jwt.verify(userToken, JWT_SECRET as string) as {
-          id: number;
-        };
-        await microsoftOAuth.storeUserToken(decoded.id, tokenData);
-
-        return done(null, {
-          id: userInfo.id,
-          name: userInfo.displayName,
-          email: userInfo.mail || userInfo.userPrincipalName,
-          token: userToken,
-        });
-      } catch (error) {
-        return done(error as Error, null);
-=======
   'spotify-login',
   new OAuth2Strategy(
     {
@@ -485,48 +445,12 @@
         });
       } catch (error) {
         return doneCallback(error as Error, null);
->>>>>>> f69e41c3
-      }
-    }
-  )
-);
-
-passport.use(
-<<<<<<< HEAD
-  'microsoft-subscribe',
-  new CustomStrategy(
-    async (req: Request, done: any) => {
-      try {
-        const currentUser = await getCurrentUser(req);
-        if (!currentUser) {
-          return done(new Error('User not authenticated'), null);
-        }
-
-        const { code } = req.query;
-        if (!code || typeof code !== 'string') {
-          return done(new Error('Authorization code is missing'), null);
-        }
-
-        const tokenData = await microsoftOAuth.exchangeCodeForToken(code);
-        const userInfo = await microsoftOAuth.getUserInfo(tokenData.access_token);
-
-        const userToken = await connectOAuthProvider(
-          currentUser.id,
-          'microsoft',
-          userInfo.id,
-          userInfo.mail || userInfo.userPrincipalName,
-          userInfo.displayName
-        );
-
-        if (userToken instanceof Error) {
-          return done(userToken, null);
-        }
-
-        const decoded = jwt.verify(userToken, JWT_SECRET as string) as {
-          id: number;
-        };
-        await microsoftOAuth.storeUserToken(decoded.id, tokenData);
-=======
+      }
+    }
+  )
+);
+
+passport.use(
   'spotify-subscribe',
   new OAuth2Strategy(
     {
@@ -582,28 +506,120 @@
           id: number;
         };
         await spotifyOAuth.storeUserToken(decoded.id, tokenData);
->>>>>>> f69e41c3
 
         try {
           const { serviceSubscriptionManager } = await import(
             '../services/ServiceSubscriptionManager'
           );
-<<<<<<< HEAD
+          await serviceSubscriptionManager.subscribeUser(decoded.id, 'spotify');
+        } catch (subscriptionError) {
+          console.error(
+            'Error auto-subscribing user to Spotify service:',
+            subscriptionError
+          );
+        }
+
+        return doneCallback(null, {
+          id: userInfo.id,
+          name: userInfo.display_name,
+          email: userInfo.email,
+          token: userToken,
+        });
+      } catch (error) {
+        return doneCallback(error as Error, null);
+      }
+    }
+  )
+);
+
+passport.use(
+  'microsoft-login',
+  new CustomStrategy(
+    async (req: Request, done: any) => {
+      try {
+        const { code } = req.query;
+        if (!code || typeof code !== 'string') {
+          return done(new Error('Authorization code is missing'), null);
+        }
+
+        const tokenData = await microsoftOAuth.exchangeCodeForToken(code);
+        const userInfo = await microsoftOAuth.getUserInfo(tokenData.access_token);
+        const userToken = await oauthLogin(
+          'microsoft',
+          userInfo.id,
+          userInfo.mail || userInfo.userPrincipalName,
+          userInfo.displayName
+        );
+
+        if (userToken instanceof Error) {
+          return done(userToken, null);
+        }
+
+        const decoded = jwt.verify(userToken, JWT_SECRET as string) as {
+          id: number;
+        };
+        await microsoftOAuth.storeUserToken(decoded.id, tokenData);
+
+        return done(null, {
+          id: userInfo.id,
+          name: userInfo.displayName,
+          email: userInfo.mail || userInfo.userPrincipalName,
+          token: userToken,
+        });
+      } catch (error) {
+        return done(error as Error, null);
+      }
+    }
+  )
+);
+
+passport.use(
+  'microsoft-subscribe',
+  new CustomStrategy(
+    async (req: Request, done: any) => {
+      try {
+        const currentUser = await getCurrentUser(req);
+        if (!currentUser) {
+          return done(new Error('User not authenticated'), null);
+        }
+
+        const { code } = req.query;
+        if (!code || typeof code !== 'string') {
+          return done(new Error('Authorization code is missing'), null);
+        }
+
+        const tokenData = await microsoftOAuth.exchangeCodeForToken(code);
+        const userInfo = await microsoftOAuth.getUserInfo(tokenData.access_token);
+
+        const userToken = await connectOAuthProvider(
+          currentUser.id,
+          'microsoft',
+          userInfo.id,
+          userInfo.mail || userInfo.userPrincipalName,
+          userInfo.displayName
+        );
+
+        if (userToken instanceof Error) {
+          return done(userToken, null);
+        }
+
+        const decoded = jwt.verify(userToken, JWT_SECRET as string) as {
+          id: number;
+        };
+        await microsoftOAuth.storeUserToken(decoded.id, tokenData);
+
+        try {
+          const { serviceSubscriptionManager } = await import(
+            '../services/ServiceSubscriptionManager'
+          );
           await serviceSubscriptionManager.subscribeUser(decoded.id, 'microsoft');
         } catch (subscriptionError) {
           console.error(
             'Error auto-subscribing user to Microsoft service:',
-=======
-          await serviceSubscriptionManager.subscribeUser(decoded.id, 'spotify');
-        } catch (subscriptionError) {
-          console.error(
-            'Error auto-subscribing user to Spotify service:',
->>>>>>> f69e41c3
             subscriptionError
           );
         }
 
-<<<<<<< HEAD
         return done(null, {
           id: userInfo.id,
           name: userInfo.displayName,
@@ -612,16 +628,6 @@
         });
       } catch (error) {
         return done(error as Error, null);
-=======
-        return doneCallback(null, {
-          id: userInfo.id,
-          name: userInfo.display_name,
-          email: userInfo.email,
-          token: userToken,
-        });
-      } catch (error) {
-        return doneCallback(error as Error, null);
->>>>>>> f69e41c3
       }
     }
   )
