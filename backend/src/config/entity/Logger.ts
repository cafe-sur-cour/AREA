--- conflicted
+++ resolved
@@ -14,39 +14,8 @@
   @Column({ type: 'enum', enum: ['info', 'succ', 'warn', 'err'] })
   type!: 'info' | 'succ' | 'warn' | 'err';
 
-<<<<<<< HEAD
-  @Column({
-    type: 'enum',
-    enum: [
-      'login',
-      'logout',
-      'register',
-      'user',
-      'github',
-      'google',
-      'spotify',
-      'microsoft',
-      'slack',
-      'facebook',
-      'other',
-    ],
-  })
-  kind!:
-    | 'login'
-    | 'logout'
-    | 'register'
-    | 'user'
-    | 'github'
-    | 'google'
-    | 'spotify'
-    | 'microsoft'
-    | 'slack'
-    | 'facebook'
-    | 'other';
-=======
   @Column({ type: 'varchar', length: 50 })
   kind!: string;
->>>>>>> 10b321ba
 
   @CreateDateColumn({ type: 'timestamp' })
   created_at!: Date;
